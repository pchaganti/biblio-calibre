--- conflicted
+++ resolved
@@ -92,7 +92,7 @@
 #     auto_connect_to_folder = '/home/dropbox/My Dropbox/someone/library'
 auto_connect_to_folder = ''
 
-<<<<<<< HEAD
+
 # Specify renaming rules for sony collections. Collections on Sonys are named
 # depending upon whether the field is standard or custom. A collection derived
 # from a standard field is named for the value in that field. For example, if
@@ -122,7 +122,7 @@
 # collection name to have '(Series)' appended. The renaming rule is:
 # sony_collection_renaming_rules={'series':'Series', '#myseries':'Series'}
 sony_collection_renaming_rules={}
-=======
+
 
 # Create search terms to apply a query across several built-in search terms.
 # Syntax: {'new term':['existing term 1', 'term 2', ...], 'new':['old'...] ...}
@@ -144,4 +144,4 @@
 
 # Set the maximum number of tags to show per book in the content server
 max_content_server_tags_shown=5
->>>>>>> 003d5ba5
+
