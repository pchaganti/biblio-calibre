from __future__ import with_statement
__license__   = 'GPL v3'
__copyright__ = '2008, Kovid Goyal <kovid at kovidgoyal.net>'

import os, glob, re, textwrap

from lxml import etree

from calibre.customize.conversion import InputFormatPlugin

border_style_map = {
        'single' : 'solid',
        'double-thickness-border' : 'double',
        'shadowed-border': 'outset',
        'double-border': 'double',
        'dotted-border': 'dotted',
        'dashed': 'dashed',
        'hairline': 'solid',
        'inset': 'inset',
        'dash-small': 'dashed',
        'dot-dash': 'dotted',
        'dot-dot-dash': 'dotted',
        'outset': 'outset',
        'tripple': 'double',
        'thick-thin-small': 'solid',
        'thin-thick-small': 'solid',
        'thin-thick-thin-small': 'solid',
        'thick-thin-medium': 'solid',
        'thin-thick-medium': 'solid',
        'thin-thick-thin-medium': 'solid',
        'thick-thin-large': 'solid',
        'thin-thick-thin-large': 'solid',
        'wavy': 'ridge',
        'double-wavy': 'ridge',
        'striped': 'ridge',
        'emboss': 'inset',
        'engrave': 'inset',
        'frame': 'ridge',
}

class InlineClass(etree.XSLTExtension):

    FMTS = ('italics', 'bold', 'underlined', 'strike-through', 'small-caps')

    def __init__(self, log):
        etree.XSLTExtension.__init__(self)
        self.log = log
        self.font_sizes = []
        self.colors = []

    def execute(self, context, self_node, input_node, output_parent):
        classes = ['none']
        for x in self.FMTS:
            if input_node.get(x, None) == 'true':
                classes.append(x)
        fs = input_node.get('font-size', False)
        if fs:
            if fs not in self.font_sizes:
                self.font_sizes.append(fs)
            classes.append('fs%d'%self.font_sizes.index(fs))
        fc = input_node.get('font-color', False)
        if fc:
            if fc not in self.colors:
                self.colors.append(fc)
            classes.append('col%d'%self.colors.index(fc))

        output_parent.text = ' '.join(classes)


class RTFInput(InputFormatPlugin):

    name        = 'RTF Input'
    author      = 'Kovid Goyal'
    description = 'Convert RTF files to HTML'
    file_types  = set(['rtf'])

    def generate_xml(self, stream):
        from calibre.ebooks.rtf2xml.ParseRtf import ParseRtf
        ofile = 'dataxml.xml'
        run_lev, debug_dir, indent_out = 1, None, 0
        #just to check if the debug process is lauched, no need of this directory in fact
        if getattr(self.opts, 'debug_pipeline', None) is not None:
            try:
                os.mkdir('rtfdebug')
                debug_dir = 'rtfdebug'
                run_lev = 4
<<<<<<< HEAD
                indent_out = 1
=======
>>>>>>> 94096961
                self.log('Running RTFParser in debug mode')
            except:
                pass
        parser = ParseRtf(
            in_file    = stream,
            out_file   = ofile,
            # Convert symbol fonts to unicode equivalents. Default
            # is 1
            convert_symbol = 1,

            # Convert Zapf fonts to unicode equivalents. Default
            # is 1.
            convert_zapf = 1,

            # Convert Wingding fonts to unicode equivalents.
            # Default is 1.
            convert_wingdings = 1,

            # Convert RTF caps to real caps.
            # Default is 1.
            convert_caps = 1,

            # Indent resulting XML.
            # Default is 0 (no indent).
            indent = indent_out,

            # Form lists from RTF. Default is 1.
            form_lists = 1,

            # Convert headings to sections. Default is 0.
            headings_to_sections = 1,

            # Group paragraphs with the same style name. Default is 1.
            group_styles = 1,

            # Group borders. Default is 1.
            group_borders = 1,

            # Write or do not write paragraphs. Default is 0.
            empty_paragraphs = 1,

            #debug
            deb_dir = debug_dir,
            run_level = run_lev,
        )
        parser.parse_rtf()
        with open(ofile, 'rb') as f:
            return f.read()

    def extract_images(self, picts):
        import imghdr
        self.log('Extracting images...')

        with open(picts, 'rb') as f:
            raw = f.read()
        picts = filter(len, re.findall(r'\{\\pict([^}]+)\}', raw))
        hex = re.compile(r'[^a-fA-F0-9]')
        encs = [hex.sub('', pict) for pict in picts]

        count = 0
        imap = {}
        for enc in encs:
            if len(enc) % 2 == 1:
                enc = enc[:-1]
            data = enc.decode('hex')
            fmt = imghdr.what(None, data)
            if fmt is None:
                fmt = 'wmf'
            count += 1
            name = '%04d.%s' % (count, fmt)
            with open(name, 'wb') as f:
                f.write(data)
            imap[count] = name
            # with open(name+'.hex', 'wb') as f:
                # f.write(enc)
        return self.convert_images(imap)

    def convert_images(self, imap):
        self.default_img = None
        for count, val in imap.iteritems():
            try:
                imap[count] = self.convert_image(val)
            except:
                self.log.exception('Failed to convert', val)
        return imap

    def convert_image(self, name):
        if not name.endswith('.wmf'):
            return name
        try:
            return self.rasterize_wmf(name)
        except:
            self.log.exception('Failed to convert WMF image %r'%name)
        return self.replace_wmf(name)

    def replace_wmf(self, name):
        from calibre.ebooks import calibre_cover
        if self.default_img is None:
            self.default_img = calibre_cover('Conversion of WMF images is not supported',
            'Use Microsoft Word or OpenOffice to save this RTF file'
            ' as HTML and convert that in calibre.', title_size=36,
            author_size=20)
        name = name.replace('.wmf', '.jpg')
        with open(name, 'wb') as f:
            f.write(self.default_img)
        return name

    def rasterize_wmf(self, name):
        from calibre.utils.wmf.parse import wmf_unwrap
        with open(name, 'rb') as f:
            data = f.read()
        data = wmf_unwrap(data)
        name = name.replace('.wmf', '.png')
        with open(name, 'wb') as f:
            f.write(data)
        return name


    def write_inline_css(self, ic, border_styles):
        font_size_classes = ['span.fs%d { font-size: %spt }'%(i, x) for i, x in
                enumerate(ic.font_sizes)]
        color_classes = ['span.col%d { color: %s }'%(i, x) for i, x in
                enumerate(ic.colors)]
        css = textwrap.dedent('''
        span.none {
            text-decoration: none; font-weight: normal;
            font-style: normal; font-variant: normal
        }

        span.italics { font-style: italic }

        span.bold { font-weight: bold }

        span.small-caps { font-variant: small-caps }

        span.underlined { text-decoration: underline }

        span.strike-through { text-decoration: line-through }

        ''')
        css += '\n'+'\n'.join(font_size_classes)
        css += '\n' +'\n'.join(color_classes)

        for cls, val in border_styles.iteritems():
            css += '\n\n.%s {\n%s\n}'%(cls, val)

        with open('styles.css', 'ab') as f:
            f.write(css)

    def convert_borders(self, doc):
        border_styles = []
        style_map = {}
        for elem in doc.xpath(r'//*[local-name()="cell"]'):
            style = ['border-style: hidden', 'border-width: 1px',
                    'border-color: black']
            for x in ('bottom', 'top', 'left', 'right'):
                bs = elem.get('border-cell-%s-style'%x, None)
                if bs:
                    cbs = border_style_map.get(bs, 'solid')
                    style.append('border-%s-style: %s'%(x, cbs))
                bw = elem.get('border-cell-%s-line-width'%x, None)
                if bw:
                    style.append('border-%s-width: %spt'%(x, bw))
                bc = elem.get('border-cell-%s-color'%x, None)
                if bc:
                    style.append('border-%s-color: %s'%(x, bc))
            style = ';\n'.join(style)
            if style not in border_styles:
                border_styles.append(style)
            idx = border_styles.index(style)
            cls = 'border_style%d'%idx
            style_map[cls] = style
            elem.set('class', cls)
        return style_map

    def convert(self, stream, options, file_ext, log,
                accelerators):
        from calibre.ebooks.metadata.meta import get_metadata
        from calibre.ebooks.metadata.opf2 import OPFCreator
        from calibre.ebooks.rtf2xml.ParseRtf import RtfInvalidCodeException
        self.opts = options
        self.log = log
        self.log('Converting RTF to XML...')
        try:
            xml = self.generate_xml(stream.name)
        except RtfInvalidCodeException, e:
            raise ValueError(_('This RTF file has a feature calibre does not '
            'support. Convert it to HTML first and then try it.\n%s')%e)

        d = glob.glob(os.path.join('*_rtf_pict_dir', 'picts.rtf'))
        if d:
            imap = {}
            try:
                imap = self.extract_images(d[0])
            except:
                self.log.exception('Failed to extract images...')

        self.log('Parsing XML...')
        parser = etree.XMLParser(recover=True, no_network=True)
        doc = etree.fromstring(xml, parser=parser)
        border_styles = self.convert_borders(doc)
        for pict in doc.xpath('//rtf:pict[@num]',
                namespaces={'rtf':'http://rtf2xml.sourceforge.net/'}):
            num = int(pict.get('num'))
            name = imap.get(num, None)
            if name is not None:
                pict.set('num', name)

        self.log('Converting XML to HTML...')
        inline_class = InlineClass(self.log)
        styledoc = etree.fromstring(P('templates/rtf.xsl', data=True))
        extensions = { ('calibre', 'inline-class') : inline_class }
        transform = etree.XSLT(styledoc, extensions=extensions)
        result = transform(doc)
        html = 'index.xhtml'
        with open(html, 'wb') as f:
            res = transform.tostring(result)
            res = res[:100].replace('xmlns:html', 'xmlns') + res[100:]
            # Replace newlines inserted by the 'empty_paragraphs' option in rtf2xml with html blank lines
            res = re.sub('\s*<body>', '<body>', res)
            res = re.sub('(?<=\n)\n{2}',
                    u'<p>\u00a0</p>\n'.encode('utf-8'), res)
            f.write(res)
        self.write_inline_css(inline_class, border_styles)
        stream.seek(0)
        mi = get_metadata(stream, 'rtf')
        if not mi.title:
            mi.title = _('Unknown')
        if not mi.authors:
            mi.authors = [_('Unknown')]
        opf = OPFCreator(os.getcwd(), mi)
        opf.create_manifest([('index.xhtml', None)])
        opf.create_spine(['index.xhtml'])
        opf.render(open('metadata.opf', 'wb'))
        return os.path.abspath('metadata.opf')

<<<<<<< HEAD
#ebook-convert "bad.rtf" test.epub -v -d "D:\Mes eBooks\Developpement\debug"
# os.makedirs('D:\\Mes eBooks\\Developpement\\rtfdebug')
# debug_dir = 'D:\\Mes eBooks\\Developpement\\rtfdebug'
=======
>>>>>>> 94096961
<|MERGE_RESOLUTION|>--- conflicted
+++ resolved
@@ -84,10 +84,7 @@
                 os.mkdir('rtfdebug')
                 debug_dir = 'rtfdebug'
                 run_lev = 4
-<<<<<<< HEAD
                 indent_out = 1
-=======
->>>>>>> 94096961
                 self.log('Running RTFParser in debug mode')
             except:
                 pass
@@ -324,9 +321,6 @@
         opf.render(open('metadata.opf', 'wb'))
         return os.path.abspath('metadata.opf')
 
-<<<<<<< HEAD
 #ebook-convert "bad.rtf" test.epub -v -d "D:\Mes eBooks\Developpement\debug"
 # os.makedirs('D:\\Mes eBooks\\Developpement\\rtfdebug')
-# debug_dir = 'D:\\Mes eBooks\\Developpement\\rtfdebug'
-=======
->>>>>>> 94096961
+# debug_dir = 'D:\\Mes eBooks\\Developpement\\rtfdebug'