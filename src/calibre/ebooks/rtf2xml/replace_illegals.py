#########################################################################
#                                                                       #
#                                                                       #
#   copyright 2002 Paul Henry Tremblay                                  #
#                                                                       #
#   This program is distributed in the hope that it will be useful,     #
#   but WITHOUT ANY WARRANTY; without even the implied warranty of      #
#   MERCHANTABILITY or FITNESS FOR A PARTICULAR PURPOSE. See the GNU    #
#   General Public License for more details.                            #
#                                                                       #
#   You should have received a copy of the GNU General Public License   #
#   along with this program; if not, write to the Free Software         #
#   Foundation, Inc., 59 Temple Place, Suite 330, Boston, MA            #
#   02111-1307 USA                                                      #
#                                                                       #
#                                                                       #
#########################################################################
import os, tempfile

from calibre.ebooks.rtf2xml import copy
from calibre.utils.cleantext import clean_ascii_chars

class ReplaceIllegals:
    """
    reaplace illegal lower ascii characters
    """
    def __init__(self,
            in_file,
            copy = None,
            run_level = 1,
            ):
        self.__file = in_file
        self.__copy = copy
        self.__run_level = run_level
        self.__write_to = tempfile.mktemp()

    def replace_illegals(self):
        """
        """
<<<<<<< HEAD
        with open(self.__file, 'r') as read_obj, \
            open(self.__write_to, 'w') as write_obj:
            for line in read_obj:
                write_obj.write(clean_ascii_chars(line))
=======
        with open(self.__file, 'r') as read_obj:
            with open(self.__write_to, 'w') as write_obj:
                for line in read_obj:
                    write_obj.write(clean_ascii_chars(line))
>>>>>>> d0f92778
        copy_obj = copy.Copy()
        if self.__copy:
            copy_obj.copy_file(self.__write_to, "replace_illegals.data")
        copy_obj.rename(self.__write_to, self.__file)
        os.remove(self.__write_to)<|MERGE_RESOLUTION|>--- conflicted
+++ resolved
@@ -37,17 +37,10 @@
     def replace_illegals(self):
         """
         """
-<<<<<<< HEAD
-        with open(self.__file, 'r') as read_obj, \
-            open(self.__write_to, 'w') as write_obj:
-            for line in read_obj:
-                write_obj.write(clean_ascii_chars(line))
-=======
         with open(self.__file, 'r') as read_obj:
             with open(self.__write_to, 'w') as write_obj:
                 for line in read_obj:
                     write_obj.write(clean_ascii_chars(line))
->>>>>>> d0f92778
         copy_obj = copy.Copy()
         if self.__copy:
             copy_obj.copy_file(self.__write_to, "replace_illegals.data")
