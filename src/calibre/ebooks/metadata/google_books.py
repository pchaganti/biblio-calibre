from __future__ import with_statement
__license__ = 'GPL 3'
__copyright__ = '2009, Kovid Goyal <kovid@kovidgoyal.net>, 2010, sengian <sengian1@gmail.com>'
__docformat__ = 'restructuredtext en'

import sys
from threading import Thread
from Queue import Queue
from urllib import urlencode
from functools import partial

from lxml import etree

from calibre import browser, preferred_encoding
from calibre.ebooks.chardet import xml_to_unicode
from calibre.ebooks.metadata import MetaInformation, check_isbn, \
    authors_to_sort_string
from calibre.ebooks.metadata.fetch import MetadataSource
from calibre.utils.config import OptionParser
from calibre.utils.cleantext import clean_ascii_chars
from calibre.utils.date import parse_date, utcnow

NAMESPACES = {
              'openSearch':'http://a9.com/-/spec/opensearchrss/1.0/',
              'atom' : 'http://www.w3.org/2005/Atom',
              'dc': 'http://purl.org/dc/terms'
            }
XPath = partial(etree.XPath, namespaces=NAMESPACES)

total_results  = XPath('//openSearch:totalResults')
start_index    = XPath('//openSearch:startIndex')
items_per_page = XPath('//openSearch:itemsPerPage')
entry          = XPath('//atom:entry')
entry_id       = XPath('descendant::atom:id')
creator        = XPath('descendant::dc:creator')
identifier     = XPath('descendant::dc:identifier')
title          = XPath('descendant::dc:title')
date           = XPath('descendant::dc:date')
publisher      = XPath('descendant::dc:publisher')
subject        = XPath('descendant::dc:subject')
description    = XPath('descendant::dc:description')
language       = XPath('descendant::dc:language')


class GoogleBooks(MetadataSource):

    name = 'Google Books'
    description = _('Downloads metadata from Google Books')
    version = (1, 0, 1)

    def fetch(self):
        try:
            self.results = search(self.title, self.book_author, self.publisher,
                                  self.isbn, max_results=10, verbose=self.verbose)
        except Exception, e:
            import traceback
            self.exception = e
            self.tb = traceback.format_exc()


class GoogleBooksError(Exception):
    pass

def report(verbose):
    if verbose:
        import traceback
        traceback.print_exc()


class Query(object):

    BASE_URL = 'http://books.google.com/books/feeds/volumes?'

    def __init__(self, title=None, author=None, publisher=None, isbn=None,
                 max_results=40, min_viewability='none', start_index=1):
        assert not(title is None and author is None and publisher is None and \
                   isbn is None)
        assert (max_results < 41)
        assert (min_viewability in ('none', 'partial', 'full'))
        
        if title == _('Unknown'):
            title=None
        if author == _('Unknown'):
            author=None
        self.sindex = str(start_index)
        self.maxresults = int(max_results)
        
        q = []
        if isbn is not None:
            q.append(('isbn:%s') % (isbn,))
        else:
            def build_term(prefix, parts):
                return ' '.join(('in%s:%s') % (prefix, x) for x in parts)
            if title is not None:
                q.append(build_term('title', title.split()))
            if author is not None:
                q.append(build_term('author', author.split()))
            if publisher is not None:
                q.append(build_term('publisher', publisher.split()))
        q='+'.join(q)
        
        if isinstance(q, unicode):
            q = q.encode('utf-8')
        self.urlbase = self.BASE_URL+urlencode({
            'q':q,
            'max-results':max_results,
            'min-viewability':min_viewability,
            })+'&start-index='

    def brcall(self, browser, url, verbose, timeout):
        if verbose:
            print _('Query: %s') % url
        
        try:
            raw = browser.open_novisit(url, timeout=timeout).read()
        except Exception, e:
            import socket
            report(verbose)
            if callable(getattr(e, 'getcode', None)) and \
                    e.getcode() == 404:
                return None
            attr = getattr(e, 'args', [None])
            attr = attr if attr else [None]
            if isinstance(attr[0], socket.timeout):
                raise GoogleBooksError(_('GoogleBooks timed out. Try again later.'))
            raise GoogleBooksError(_('GoogleBooks encountered an error.'))
        if '<title>404 - ' in raw:
            return None
        raw = xml_to_unicode(raw, strip_encoding_pats=True,
                resolve_entities=True)[0]
        try:
            return etree.fromstring(raw)
        except:
            try:
                #remove ASCII invalid chars (normally not needed)
                return etree.fromstring(clean_ascii_chars(raw))
            except:
                return None

    def __call__(self, browser, verbose, timeout = 5.):
        #get a feed
        url = self.urlbase+self.sindex
        feed = self.brcall(browser, url, verbose, timeout)
        if feed is None:
            return None
        
        # print etree.tostring(feed, pretty_print=True)
        total = int(total_results(feed)[0].text)
        nbresultstoget = total if total < self.maxresults else self.maxresults
        
        start = int(start_index(feed)[0].text)
        entries = entry(feed)
        while len(entries) < nbresultstoget:
            url = self.urlbase+str(start+len(entries))
            feed = self.brcall(browser, url, verbose, timeout)
            if feed is None:
                break
            entries.extend(entry(feed))
        return entries[:nbresultstoget]

class ResultList(list):

    def get_description(self, entry, verbose):
        try:
            desc = description(entry)
            if desc:
                return _('SUMMARY:\n%s') % desc[0].text
        except:
            report(verbose)

    def get_language(self, entry, verbose):
        try:
            l = language(entry)
            if l:
                return l[0].text
        except:
            report(verbose)

    def get_title(self, entry):
        return ': '.join([x.text for x in title(entry)])

    def get_authors(self, entry):
        m = creator(entry)
        return [x.text for x in m] if m else []

    def get_author_sort(self, entry):
        for x in creator(entry):
            for key, val in x.attrib.iteritems():
                if key.endswith('file-as'):
                    return val

    def get_identifiers(self, entry, mi):
        isbns = [t[5:] for t in [str(x.text).strip() for x in identifier(entry)] \
                    if t[:5].upper() == 'ISBN:' and check_isbn(t[5:])]
        # for x in identifier(entry):
            # t = str(x.text).strip()
            # if t[:5].upper() in ('ISBN:', 'LCCN:', 'OCLC:'):
                # if t[:5].upper() == 'ISBN:':
                    # isbns.append(t[5:])
        if isbns:
            mi.isbn = sorted(isbns, cmp=lambda x,y:cmp(len(x), len(y)))[-1]

    def get_tags(self, entry, verbose):
        try:
            btags = [x.text for x in subject(entry)]
            tags = []
            for t in btags:
                tags.extend([y.strip() for y in t.split('/')])
            tags = list(sorted(list(set(tags))))
        except:
            report(verbose)
            tags = []
        return [x.replace(',', ';') for x in tags]

    def get_publisher(self, entry, verbose):
        try:
            return publisher(entry)[0].text
        except:
            report(verbose)
            return None

    def get_date(self, entry, verbose):
        try:
            d = date(entry)
            if d:
                default = utcnow().replace(day=15)
                return parse_date(d[0].text, assume_utc=True, default=default)
            else:
                return None
        except:
            report(verbose)
            return None

    def fill_MI(self, ent, data, verbose):
        x = ent
        try:
            title = self.get_title(x)
            x = entry(data)[0]
        except Exception, e:
            if verbose:
                print _('Failed to get all details for an entry')
                print e
        authors = self.get_authors(x)
        mi = MetaInformation(title, authors)
        tmpautsort = self.get_author_sort(x)
        mi.author_sort = tmpautsort if tmpautsort \
                            else authors_to_sort_string(authors)
        mi.comments = self.get_description(x, verbose)
        self.get_identifiers(x, mi)
        mi.tags = self.get_tags(x, verbose)
        mi.publisher = self.get_publisher(x, verbose)
        mi.pubdate = self.get_date(x, verbose)
        mi.language = self.get_language(x, verbose)
        return mi

    def get_individual_metadata(self, url, br, verbose):
        if url is None:
            return None
        try:
            raw = br.open_novisit(url).read()
        except Exception, e:
            import socket
            report(verbose)
            if callable(getattr(e, 'getcode', None)) and \
                    e.getcode() == 404:
                return None
            attr = getattr(e, 'args', [None])
            attr = attr if attr else [None]
            if isinstance(attr[0], socket.timeout):
                raise GoogleBooksError(_('GoogleBooks timed out. Try again later.'))
            raise GoogleBooksError(_('GoogleBooks encountered an error.'))
        if '<title>404 - ' in raw:
            report(verbose)
            return None
        raw = xml_to_unicode(raw, strip_encoding_pats=True,
                resolve_entities=True)[0]
        try:
            return etree.fromstring(raw)
        except:
            try:
                #remove ASCII invalid chars
                return etree.fromstring(clean_ascii_chars(raw))
            except:
                report(verbose)
                return None

    def fetchdatathread(self, qbr, qsync, nb, url, verbose):
        try:
            browser = qbr.get(True)
            entry = self.get_individual_metadata(url, browser, verbose)
        except:
            report(verbose)
            entry = None
        finally:
            qbr.put(browser, True)
            qsync.put((nb, entry), True)

    def producer(self, sync, entries, br, verbose=False):
        for i in xrange(len(entries)):
            try:
<<<<<<< HEAD
                id_url = entry_id(entries[i])[0].text
            except:
                id_url = None
                report(verbose)
            thread = Thread(target=self.fetchdatathread, 
                        args=(br, sync, i, id_url, verbose))
            thread.start()

    def consumer(self, entries, sync, total_entries, verbose=False):
        self.extend([None]*total_entries)
        i=0
        while i < total_entries:
            rq = sync.get(True)
            nb = int(rq[0])
            self[nb] = self.fill_MI(entries[nb], rq[1], verbose)
            i+=1

    def populate(self, entries, br, verbose=False, brcall=3):
        pbr = Queue(brcall)
        sync = Queue(1)
        for i in xrange(brcall-1):
            pbr.put(browser(), True)
        pbr.put(br, True)
        
        prod_thread = Thread(target=self.producer, args=(sync, entries, pbr, verbose))
        cons_thread = Thread(target=self.consumer, args=(entries, sync, len(entries), verbose))
        prod_thread.start()
        cons_thread.start()
        prod_thread.join()
        cons_thread.join()
=======
                raw = browser.open(id_url).read()
                feed = etree.fromstring(raw)
                x = entry(feed)[0]
            except Exception as e:
                if verbose:
                    print 'Failed to get all details for an entry'
                    print e
            mi.author_sort = self.get_author_sort(x, verbose)
            mi.comments = self.get_description(x, verbose)
            self.get_identifiers(x, mi)
            mi.tags = self.get_tags(x, verbose)
            mi.publisher = self.get_publisher(x, verbose)
            mi.pubdate = self.get_date(x, verbose)
            mi.language = self.get_language(x, verbose)
            self.append(mi)
>>>>>>> ee447c7f


def search(title=None, author=None, publisher=None, isbn=None,
           min_viewability='none', verbose=False, max_results=40):
    br   = browser()
    entries = Query(title=title, author=author, publisher=publisher,
                        isbn=isbn, max_results=max_results,
                            min_viewability=min_viewability)(br, verbose)
    
    if entries is None or len(entries) == 0:
        return None

    ans = ResultList()
    ans.populate(entries, br, verbose)
    return ans

def option_parser():
    import textwrap
    parser = OptionParser(textwrap.dedent(
        _('''\
        %prog [options]

        Fetch book metadata from Google. You must specify one of title, author,
        publisher or ISBN. If you specify ISBN the others are ignored. Will
        fetch a maximum of 40 matches, so you should make your query as
        specific as possible.
        '''
    )))
    parser.add_option('-t', '--title', help=_('Book title'))
    parser.add_option('-a', '--author', help=_('Book author(s)'))
    parser.add_option('-p', '--publisher', help=_('Book publisher'))
    parser.add_option('-i', '--isbn', help=_('Book ISBN'))
    parser.add_option('-m', '--max-results', default=10,
                      help=_('Maximum number of results to fetch'))
    parser.add_option('-v', '--verbose', default=0, action='count',
                      help=_('Be more verbose about errors'))
    return parser

def main(args=sys.argv):
    parser = option_parser()
    opts, args = parser.parse_args(args)
    try:
        results = search(opts.title, opts.author, opts.publisher, opts.isbn,
                         verbose=opts.verbose, max_results=opts.max_results)
    except AssertionError:
        report(True)
        parser.print_help()
        return 1
    if results is None or len(results) == 0:
        print _('No result found for this search!')
        return 0
    for result in results:
        print unicode(result).encode(preferred_encoding, 'replace')
        print

if __name__ == '__main__':
    sys.exit(main())

# calibre-debug -e "H:\Mes eBooks\Developpement\calibre\src\calibre\ebooks\metadata\google_books.py" -m 5 -a gore -v>data.html<|MERGE_RESOLUTION|>--- conflicted
+++ resolved
@@ -1,4 +1,3 @@
-from __future__ import with_statement
 __license__ = 'GPL 3'
 __copyright__ = '2009, Kovid Goyal <kovid@kovidgoyal.net>, 2010, sengian <sengian1@gmail.com>'
 __docformat__ = 'restructuredtext en'
@@ -119,9 +118,7 @@
             if callable(getattr(e, 'getcode', None)) and \
                     e.getcode() == 404:
                 return None
-            attr = getattr(e, 'args', [None])
-            attr = attr if attr else [None]
-            if isinstance(attr[0], socket.timeout):
+            if isinstance(getattr(e, 'args', [None])[0], socket.timeout):
                 raise GoogleBooksError(_('GoogleBooks timed out. Try again later.'))
             raise GoogleBooksError(_('GoogleBooks encountered an error.'))
         if '<title>404 - ' in raw:
@@ -143,11 +140,11 @@
         feed = self.brcall(browser, url, verbose, timeout)
         if feed is None:
             return None
-        
+
         # print etree.tostring(feed, pretty_print=True)
         total = int(total_results(feed)[0].text)
         nbresultstoget = total if total < self.maxresults else self.maxresults
-        
+
         start = int(start_index(feed)[0].text)
         entries = entry(feed)
         while len(entries) < nbresultstoget:
@@ -236,7 +233,7 @@
         try:
             title = self.get_title(x)
             x = entry(data)[0]
-        except Exception, e:
+        except Exception as e:
             if verbose:
                 print _('Failed to get all details for an entry')
                 print e
@@ -264,9 +261,7 @@
             if callable(getattr(e, 'getcode', None)) and \
                     e.getcode() == 404:
                 return None
-            attr = getattr(e, 'args', [None])
-            attr = attr if attr else [None]
-            if isinstance(attr[0], socket.timeout):
+            if isinstance(getattr(e, 'args', [None])[0], socket.timeout):
                 raise GoogleBooksError(_('GoogleBooks timed out. Try again later.'))
             raise GoogleBooksError(_('GoogleBooks encountered an error.'))
         if '<title>404 - ' in raw:
@@ -298,7 +293,6 @@
     def producer(self, sync, entries, br, verbose=False):
         for i in xrange(len(entries)):
             try:
-<<<<<<< HEAD
                 id_url = entry_id(entries[i])[0].text
             except:
                 id_url = None
@@ -329,24 +323,6 @@
         cons_thread.start()
         prod_thread.join()
         cons_thread.join()
-=======
-                raw = browser.open(id_url).read()
-                feed = etree.fromstring(raw)
-                x = entry(feed)[0]
-            except Exception as e:
-                if verbose:
-                    print 'Failed to get all details for an entry'
-                    print e
-            mi.author_sort = self.get_author_sort(x, verbose)
-            mi.comments = self.get_description(x, verbose)
-            self.get_identifiers(x, mi)
-            mi.tags = self.get_tags(x, verbose)
-            mi.publisher = self.get_publisher(x, verbose)
-            mi.pubdate = self.get_date(x, verbose)
-            mi.language = self.get_language(x, verbose)
-            self.append(mi)
->>>>>>> ee447c7f
-
 
 def search(title=None, author=None, publisher=None, isbn=None,
            min_viewability='none', verbose=False, max_results=40):
