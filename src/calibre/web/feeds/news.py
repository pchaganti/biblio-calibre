from __future__ import with_statement
__license__   = 'GPL v3'
__copyright__ = '2008, Kovid Goyal <kovid at kovidgoyal.net>'
'''
Defines various abstract base classes that can be subclassed to create powerful news fetching recipes.
'''
__docformat__ = "restructuredtext en"


import logging, os, cStringIO, time, traceback, re, urlparse, sys, tempfile, functools
from collections import defaultdict
from functools import partial
from contextlib import nested, closing

from PyQt4.Qt import QApplication, QFile, Qt, QPalette, QSize, QImage, QPainter, \
                     QBuffer, QByteArray, SIGNAL, QUrl, QEventLoop, QIODevice
from PyQt4.QtWebKit import QWebPage


<<<<<<< HEAD
from calibre import browser, __appname__, iswindows, LoggingInterface, strftime, __version__
=======
from calibre import browser, __appname__, iswindows, LoggingInterface, \
                    strftime, __version__, preferred_encoding
>>>>>>> ba0ae514
from calibre.ebooks.BeautifulSoup import BeautifulSoup, NavigableString, CData, Tag
from calibre.ebooks.metadata.opf import OPFCreator
from calibre.ebooks.lrf import entity_to_unicode
from calibre.ebooks.metadata.toc import TOC
from calibre.ebooks.metadata import MetaInformation
from calibre.web.feeds import feed_from_xml, templates, feeds_from_index, Feed
from calibre.web.fetch.simple import option_parser as web2disk_option_parser
from calibre.web.fetch.simple import RecursiveFetcher
from calibre.utils.threadpool import WorkRequest, ThreadPool, NoResultsPending
from calibre.ptempfile import PersistentTemporaryFile
from calibre.gui2 import images_rc # Needed for default cover


class BasicNewsRecipe(object, LoggingInterface):
    '''
    Abstract base class that contains logic needed in all feed fetchers.
    '''
    
    #: The title to use for the ebook
    title                  = _('Unknown News Source')
    
    #: A couple of lines that describe the content this recipe downloads.
    #: This will be used primarily in a GUI that presents a list of recipes.
    description = ''
    
    #: The author of this recipe
    __author__             = __appname__    
    
    #: Maximum number of articles to download from each feed. This is primarily
    #: useful for feeds that don't have article dates. For most feeds, you should
    #: use :attr:`BasicNewsRecipe.oldest_article`
    max_articles_per_feed  = 100
    
    #: Oldest article to download from this news source. In days.
    oldest_article         = 7.0 
    
    #: Number of levels of links to follow on article webpages 
    recursions             = 0
    
    #: Delay between consecutive downloads in seconds
    delay                  = 0
    
    #: Number of simultaneous downloads. Set to 1 if the server is picky.
    #: Automatically reduced to 1 if :attr:`BasicNewsRecipe.delay` > 0
    simultaneous_downloads = 5
    
    #: If False the remote server is contacted by only one thread at a time
    multithreaded_fetch = False
    
    #: Timeout for fetching files from server in seconds
    timeout                = 120.0
    
    #: The format string for the date shown on the first page.
    #: By default: Day_Name, Day_Number Month_Name Year
    timefmt                = ' [%a, %d %b %Y]'
    
    #: List of feeds to download
    #: Can be either ``[url1, url2, ...]`` or ``[('title1', url1), ('title2', url2),...]``
    feeds = None
    
    #: Max number of characters in the short description
    summary_length         = 500
    
    #: Convenient flag to disable loading of stylesheets for websites
    #: that have overly complex stylesheets unsuitable for conversion
    #: to ebooks formats
    #: If True stylesheets are not downloaded and processed
    no_stylesheets         = False
    
    #: Convenient flag to strip all javascripts tags from the downloaded HTML
    remove_javascript      = True
    
    #: If True the GUI will ask the user for a username and password 
    #: to use while downloading
    #: @type: boolean
    needs_subscription     = False
    
    #: If True the navigation bar is center aligned, otherwise it is left aligned
    center_navbar = True
    
    #: Specify an override encoding for sites that have an incorrect
    #: charset specification. The most common being specifying ``latin1`` and
    #: using ``cp1252``. If None, try to detect the encoding. 
    encoding               = None
    
    #: Normally we try to guess if a feed has full articles embedded in it
    #: based on the length of the embedded content. If `None`, then the
    #: default guessing is used. If `True` then the we always assume the feeds has 
    #: embedded content and if `False` we always assume the feed does not have
    #: embedded content.
    use_embedded_content   = None
    
    #: Set to True and implement :method:`get_obfuscated_article` to handle
    #: websites that try to make it difficult to scrape content.
    articles_are_obfuscated = False
    
    #: Specify any extra :term:`CSS` that should be addded to downloaded :term:`HTML` files
    #: It will be inserted into `<style>` tags, just before the closing
    #: `</head>` tag thereby overriding all :term:`CSS` except that which is
    #: declared using the style attribute on individual :term:`HTML` tags. 
    #: For example::
    #: 
    #:     extra_css = '.heading { font: serif x-large }'
    #: 
    extra_css              = None
    
    #: List of regular expressions that determines which links to follow
    #: If empty, it is ignored. For example::
    #:    
    #:     match_regexps = [r'page=[0-9]+']
    #:
    #: will match all URLs that have `page=some number` in them.
    #:
    #: Only one of :attr:`BasicNewsRecipe.match_regexps` or 
    #: :attr:`BasicNewsRecipe.filter_regexps` should be defined.
    match_regexps         = []
    
    #: List of regular expressions that determines which links to ignore
    #: If empty it is ignored. For example::
    #:     
    #:     filter_regexps = [r'ads\.doubleclick\.net']
    #:
    #: will remove all URLs that have `ads.doubleclick.net` in them.
    #: 
    #: Only one of :attr:`BasicNewsRecipe.match_regexps` or 
    #: :attr:`BasicNewsRecipe.filter_regexps` should be defined.
    filter_regexps        = []
    
    #: List of options to pass to html2lrf, to customize generation of LRF ebooks.
    html2lrf_options      = []
    
    #: Options to pass to html2epub to customize generation of EPUB ebooks.
    html2epub_options     = ''
    
    #: List of tags to be removed. Specified tags are removed from downloaded HTML.
    #: A tag is specified as a dictionary of the form::
    #:    
    #:    {
    #:     name      : 'tag name',   #e.g. 'div'
    #:     attrs     : a dictionary, #e.g. {class: 'advertisment'}
    #:    }
    #:
    #: All keys are optional. For a full explanantion of the search criteria, see
    #: `Beautiful Soup <http://www.crummy.com/software/BeautifulSoup/documentation.html#The basic find method: findAll(name, attrs, recursive, text, limit, **kwargs)>`_
    #: A common example::
    #: 
    #:   remove_tags = [dict(name='div', attrs={'class':'advert'})]
    #: 
    #: This will remove all `<div class="advert">` tags and all 
    #: their children from the downloaded :term:`HTML`.
    remove_tags           = []
    
    #: Remove all tags that occur after the specified tag. 
    #: For the format for specifying a tag see :attr:`BasicNewsRecipe.remove_tags`.
    #: For example::
    #:
    #:     remove_tags_after = [dict(id='content')]
    #:
    #: will remove all
    #: tags after the first element with `id="content"`.
    remove_tags_after     = None
    
    #: Remove all tags that occur before the specified tag.
    #: For the format for specifying a tag see :attr:`BasicNewsRecipe.remove_tags`.
    #: For example::
    #:
    #:     remove_tags_before = [dict(id='content')]
    #:
    #: will remove all
    #: tags before the first element with `id="content"`.
    remove_tags_before    = None
    
    #: Keep only the specified tags and their children. 
    #: For the format for specifying a tag see :attr:`BasicNewsRecipe.remove_tags`.
    #: If this list is not empty, then the `<body>` tag will be emptied and re-filled with
    #: the tags that match the entries in this list. For example::
    #: 
    #:     keep_only_tags = [dict(id=['content', 'heading'])]
    #: 
    #: will keep only tags that have an `id` attribute of `"content"` or `"heading"`.
    keep_only_tags        = []
    
    #: List of :term:`regexp` substitution rules to run on the downloaded :term:`HTML`. 
    #: Each element of the 
    #: list should be a two element tuple. The first element of the tuple should
    #: be a compiled regular expression and the second a callable that takes
    #: a single match object and returns a string to replace the match. For example::
    #:
    #:     preprocess_regexps = [
    #:        (re.compile(r'<!--Article ends here-->.*</body>', re.DOTALL|re.IGNORECASE), 
    #:         lambda match: '</body>'),
    #:     ]
    #:
    #: will remove everythong from `<!--Article ends here-->` to `</body>`.
    preprocess_regexps    = []
    
    #: The CSS that is used to styles the templates, i.e., the navigation bars and
    #: the Tables of Contents. Rather than overriding this variable, you should
    #: use :member:`extra_css` in your recipe to customize look and feel. 
    template_css = u'''
            .article_date {
                font-size: x-small; color: gray; font-family: monospace;
            }
            
            .article_description {
                font-size: small; font-family: sans; text-indent: 0pt;
            }
            
            a.article {
                font-weight: bold; font-size: large;
            }
            
            a.feed {
                font-weight: bold; font-size: large;
            }
            
            .navbar {
                font-family:monospace; font-size:8pt
            }
'''

    
    # See the built-in profiles for examples of these settings.
    
    def get_cover_url(self):
        '''
        Return a :term:`URL` to the cover image for this issue or `None`.
        By default it returns the value of the member `self.cover_url` which
        is normally `None`. If you want your recipe to download a cover for the e-book
        override this method in your subclass, or set the member variable `self.cover_url`
        before this method is called.
        '''
        return getattr(self, 'cover_url', None)
    
    def get_feeds(self):
        '''
        Return a list of :term:RSS feeds to fetch for this profile. Each element of the list
        must be a 2-element tuple of the form (title, url). If title is None or an
        empty string, the title from the feed is used. This method is useful if your recipe
        needs to do some processing to figure out the list of feeds to download. If
        so, override in your subclass.
        '''
        if not self.feeds:
            raise NotImplementedError
        if self.test:
            return self.feeds[:2]
        return self.feeds
    
    @classmethod
    def print_version(self, url):
        '''
        Take a `url` pointing to the webpage with article content and return the 
        :term:`URL` pointing to the print version of the article. By default does
        nothing. For example::
        
            def print_version(self, url):
                return url + '?&pagewanted=print'
        
        '''
        raise NotImplementedError
    
    @classmethod
    def image_url_processor(cls, baseurl, url):
        '''
        Perform some processing on image urls (perhaps removing size restrictions for 
        dynamically generated images, etc.) and return the precessed URL.
        '''
        return url
    
    @classmethod
    def get_browser(cls, *args, **kwargs):
        '''
        Return a browser instance used to fetch documents from the web. By default
        it returns a `mechanize <http://wwwsearch.sourceforge.net/mechanize/>`_
        browser instance that supports cookies, ignores robots.txt, handles
        refreshes and has a mozilla firefox user agent.
        
        If your recipe requires that you login first, override this method
        in your subclass. For example, the following code is used in the New York
        Times recipe to login for full access::
        
            def get_browser(self):
                br = BasicNewsRecipe.get_browser()
                if self.username is not None and self.password is not None:
                    br.open('http://www.nytimes.com/auth/login')
                    br.select_form(name='login')
                    br['USERID']   = self.username
                    br['PASSWORD'] = self.password
                    br.submit()
                return br
        
        '''
        return browser(*args, **kwargs)
    
    def get_article_url(self, article):
        '''
        Override in a subclass to customize extraction of the :term:`URL` that points
        to the content for each article. Return the 
        article URL. It is called with `article`, an object representing a parsed article
        from a feed. See `feedsparser <http://www.feedparser.org/docs/>`_.
        By default it returns `article.link <http://www.feedparser.org/docs/reference-entry-link.html>`_.
        '''
        return article.get('link',  None)
    
    def preprocess_html(self, soup):
        '''
        This method is called with the source of each downloaded :term:`HTML` file, before
        it is parsed for links and images. 
        It can be used to do arbitrarily powerful pre-processing on the :term:`HTML`.
        It should return `soup` after processing it.
        
        `soup`: A `BeautifulSoup <http://www.crummy.com/software/BeautifulSoup/documentation.html>`_ 
        instance containing the downloaded :term:`HTML`.
        '''
        return soup
    
    def postprocess_html(self, soup, first_fetch):
        '''
        This method is called with the source of each downloaded :term:`HTML` file, after
        it is parsed for links and images. 
        It can be used to do arbitrarily powerful post-processing on the :term:`HTML`.
        It should return `soup` after processing it. 
        
        :param soup: A `BeautifulSoup <http://www.crummy.com/software/BeautifulSoup/documentation.html>`_  instance containing the downloaded :term:`HTML`.
        :param first_fetch: True if this is the first page of an article.

        '''
        return soup
    
    def cleanup(self):
        '''
        Called after all articles have been download. Use it to do any cleanup like 
        logging out of subscription sites, etc.
        '''
        pass
    
    def index_to_soup(self, url_or_raw, raw=False):
        '''
        Convenience method that takes an URL to the index page and returns
        a `BeautifulSoup <http://www.crummy.com/software/BeautifulSoup/documentation.html>`_
        of it.
        
        `url_or_raw`: Either a URL or the downloaded index page as a string
        '''
        if re.match(r'\w+://', url_or_raw):
            f = self.browser.open(url_or_raw)
            _raw = f.read()
            f.close()
            if not _raw:
                raise RuntimeError('Could not fetch index from %s'%url_or_raw)
        else:
            _raw = url_or_raw
        if raw:
            return _raw
        if not isinstance(_raw, unicode) and self.encoding:
            _raw = _raw.decode(self.encoding)
        massage = list(BeautifulSoup.MARKUP_MASSAGE)
        massage.append((re.compile(r'&(\S+?);'), lambda match: entity_to_unicode(match, encoding=self.encoding))) 
        return BeautifulSoup(_raw, markupMassage=massage)
        
    
    def sort_index_by(self, index, weights):
        '''
        Convenience method to sort the titles in `index` according to `weights`.
        `index` is sorted in place. Returns `index`.
        
        `index`: A list of titles.
        
        `weights`: A dictionary that maps weights to titles. If any titles
        in index are not in weights, they are assumed to have a weight of 0.
        '''
        weights = defaultdict(lambda : 0, weights)
        index.sort(cmp=lambda x, y: cmp(weights[x], weights[y]))
        return index
    
    def parse_index(self):
        '''
        This method should be implemented in recipes that parse a website
        instead of feeds to generate a list of articles. Typical uses are for
        news sources that have a "Print Edition" webpage that lists all the 
        articles in the current print edition. If this function is implemented,
        it will be used in preference to :meth:`BasicNewsRecipe.parse_feeds`.
        
        It must return a list. Each element of the list must be a 2-element tuple
        of the form ``('feed title', list of articles)``.
         
        Each list of articles must contain dictionaries of the form::
        
            {
            'title'       : article title,
            'url'         : URL of print version,
            'date'        : The publication date of the article as a string,
            'description' : A summary of the article
            'content'     : The full article (can be an empty string). This is used by FullContentProfile
            }
        
        For an example, see the recipe for downloading `The Atlantic`.
        '''
        raise NotImplementedError
    
    def get_obfuscated_article(self, url, logger):
        '''
        If you set :member:`articles_are_obfuscated` this method is called with
        every article URL. It should return the path to a file on the filesystem
        that contains the article HTML. That file is processed by the recursive
        HTML fetching engine, so it can contain links to pages/images on the web.
        
        This method is typically useful for sites that try to make it difficult to
        access article content automatically. See for example the 
        :module:`calibre.web.recipes.iht` recipe.
        '''
        raise NotImplementedError
    
    def __init__(self, options, parser, progress_reporter):
        '''
        Initialize the recipe.
        :param options: Parsed commandline options 
        :param parser:  Command line option parser. Used to intelligently merge options.
        :param progress_reporter: A Callable that takes two arguments: progress (a number between 0 and 1) and a string message. The message should be optional.
        '''
        LoggingInterface.__init__(self, logging.getLogger('feeds2disk'))
        if not isinstance(self.title, unicode):
            self.title = unicode(self.title, 'utf-8', 'replace')
        
        for attr in ('username', 'password', 'lrf', 'output_dir', 'verbose', 'debug', 'test'):
            setattr(self, attr, getattr(options, attr))
        self.output_dir = os.path.abspath(self.output_dir)
        if options.test:
            self.max_articles_per_feed = 2
            self.simultaneous_downloads = min(4, self.simultaneous_downloads)
        
        
        if self.debug:
            logging.getLogger('feeds2disk').setLevel(logging.DEBUG)
            self.verbose = True
        self.report_progress = progress_reporter
        
        self.username = self.password = None
        #: If True optimize downloading for eventual conversion to LRF
        self.lrf = False
        defaults = parser.get_default_values()
        
        for opt in options.__dict__.keys():
            if getattr(options, opt) != getattr(defaults, opt, None):
                setattr(self, opt, getattr(options, opt))
        
        if isinstance(self.feeds, basestring):
            self.feeds = eval(self.feeds)
            if isinstance(self.feeds, basestring):
                self.feeds = [self.feeds]
            
        if self.needs_subscription and (self.username is None or self.password is None):
            raise ValueError('The %s recipe needs a username and password.'%self.title)
        
        self.browser = self.get_browser()
        self.image_map, self.image_counter = {}, 1
        self.css_map = {}
        
        web2disk_cmdline = [ 'web2disk', 
            '--timeout', str(self.timeout),
            '--max-recursions', str(self.recursions),
            '--delay', str(self.delay),
            '--timeout', str(self.timeout),            
            ]
        if self.encoding is not None:
            web2disk_cmdline.extend(['--encoding', self.encoding])
        
        if self.verbose:
            web2disk_cmdline.append('--verbose')
            
        if self.no_stylesheets:
            web2disk_cmdline.append('--dont-download-stylesheets')
            
        for reg in self.match_regexps:
            web2disk_cmdline.extend(['--match-regexp', reg])
            
        for reg in self.filter_regexps:
            web2disk_cmdline.extend(['--filter-regexp', reg])
            
        self.web2disk_options = web2disk_option_parser().parse_args(web2disk_cmdline)[0]
        for extra in ('keep_only_tags', 'remove_tags', 'preprocess_regexps', 
                      'preprocess_html', 'remove_tags_after', 'remove_tags_before'):
            setattr(self.web2disk_options, extra, getattr(self, extra))
        self.web2disk_options.postprocess_html = self._postprocess_html
        
        if self.delay > 0:
            self.simultaneous_downloads = 1
            
        self.navbar = templates.NavBarTemplate()
        self.html2lrf_options.extend(['--page-break-before', '$', '--use-spine', '--header', '--encoding', 'utf-8'])
        if '--base-font-size' not in self.html2lrf_options:
            self.html2lrf_options.extend(['--base-font-size', '12'])
        self.failed_downloads = []
        self.partial_failures = []
                
            
    def _postprocess_html(self, soup, first_fetch, job_info):
        if self.no_stylesheets:
            for link in list(soup.findAll('link', type=re.compile('css')))+list(soup.findAll('style')):
                link.extract()
        head = soup.find('head')
        if not head:
            head = soup.find('body')
        if not head:
            head = soup.find(True)
        style = BeautifulSoup(u'<style type="text/css" title="override_css">%s</style>'%(self.template_css +'\n\n'+(self.extra_css if self.extra_css else ''))).find('style')
        head.insert(len(head.contents), style)
        if first_fetch and job_info:
            url, f, a, feed_len = job_info
            body = soup.find('body')
            if body is not None:
                templ = self.navbar.generate(False, f, a, feed_len, 
                                             not self.has_single_feed, 
                                             url, __appname__, center=self.center_navbar)
                elem = BeautifulSoup(templ.render(doctype='xhtml').decode('utf-8')).find('div')
                body.insert(0, elem)
        if self.remove_javascript:
            for script in list(soup.findAll('script')):
                script.extract()
        for script in list(soup.findAll('noscript')):
                script.extract()
        return self.postprocess_html(soup, first_fetch)
        
    
    def download(self, for_lrf=False):
        '''
        Download and pre-process all articles from the feeds in this recipe. 
        This method should be called only one on a particular Recipe instance.
        Calling it more than once will lead to undefined behavior.
        @return: Path to index.html
        @rtype: string
        '''
        try:
            res = self.build_index()
            self.report_progress(1, _('Download finished'))
            if self.failed_downloads:
                self.log_warning(_('Failed to download the following articles:'))
                for feed, article, debug in self.failed_downloads:
                    self.log_warning(article.title+_(' from ')+feed.title)
                    self.log_debug(article.url)
                    self.log_debug(debug)
            if self.partial_failures:
                self.log_warning(_('Failed to download parts of the following articles:'))
                for feed, atitle, aurl, debug in self.partial_failures:
                    self.log_warning(atitle + _(' from ') + feed)
                    self.log_debug(aurl)
                    self.log_warning(_('\tFailed links:'))
                    for l, tb in debug:
                        self.log_warning(l)
                        self.log_debug(tb) 
            return res
        finally:
            self.cleanup()
    
    def feeds2index(self, feeds):
        templ = templates.IndexTemplate()
        return templ.generate(self.title, self.timefmt, feeds).render(doctype='xhtml')
    
    @classmethod
    def description_limiter(cls, src):
        if not src:
            return ''
        pos = cls.summary_length
        fuzz = 50
        si = src.find(';', pos)
        if si > 0 and si-pos > fuzz:
            si = -1
        gi = src.find('>', pos)
        if gi > 0 and gi-pos > fuzz:
            gi = -1
        npos = max(si, gi)
        if npos < 0:
            npos = pos
        ans = src[:npos+1]
        if len(ans) < len(src):
            return ans+u'\u2026' if isinstance(ans, unicode) else ans + '...'
        return ans

        
    
    def feed2index(self, feed):
        if feed.image_url is not None: # Download feed image
            imgdir = os.path.join(self.output_dir, 'images')
            if not os.path.isdir(imgdir):
                os.makedirs(imgdir)
        
            if self.image_map.has_key(feed.image_url):
                feed.image_url = self.image_map[feed.image_url]
            else:
                bn = urlparse.urlsplit(feed.image_url).path
                if bn:
                    bn = bn.rpartition('/')[-1]
                    if bn:
                        img = os.path.join(imgdir, 'feed_image_%d%s'%(self.image_counter, os.path.splitext(bn)))
                        try:
                            with nested(open(img, 'wb'), closing(self.browser.open(feed.image_url))) as (fi, r):
                                fi.write(r.read())
                            self.image_counter += 1
                            feed.image_url = img
                            self.image_map[feed.image_url] = img
                        except:
                            pass
            if isinstance(feed.image_url, str):
                feed.image_url = feed.image_url.decode(sys.getfilesystemencoding(), 'strict')
                
                
        templ = templates.FeedTemplate()
        return templ.generate(feed, self.description_limiter).render(doctype='xhtml')
        
    
    def create_logger(self, feed_number, article_number):
        logger = logging.getLogger('feeds2disk.article_%d_%d'%(feed_number, article_number))
        out = cStringIO.StringIO()
        handler = logging.StreamHandler(out)
        handler.setFormatter(logging.Formatter('%(levelname)s: %(message)s'))
        handler.setLevel(logging.INFO if self.verbose else logging.WARNING)
        if self.debug:
            handler.setLevel(logging.DEBUG)
        logger.addHandler(handler)
        return logger, out
    
    def _fetch_article(self, url, dir, logger, f, a, num_of_feeds):
        self.web2disk_options.browser = self.get_browser() if self.multithreaded_fetch else self.browser
        fetcher = RecursiveFetcher(self.web2disk_options, logger, self.image_map, self.css_map, (url, f, a, num_of_feeds))
        fetcher.base_dir = dir
        fetcher.current_dir = dir
        fetcher.show_progress = False
        fetcher.image_url_processor = self.image_url_processor
        if self.multithreaded_fetch:
            fetcher.browser_lock = fetcher.DUMMY_LOCK
        res, path, failures = fetcher.start_fetch(url), fetcher.downloaded_paths, fetcher.failed_links
        if not res or not os.path.exists(res):
            raise Exception(_('Could not fetch article. Run with --debug to see the reason'))
        return res, path, failures
    
    def fetch_article(self, url, dir, logger, f, a, num_of_feeds):
        return self._fetch_article(url, dir, logger, f, a, num_of_feeds)
    
    def fetch_obfuscated_article(self, url, dir, logger, f, a, num_of_feeds):
        path = os.path.abspath(self.get_obfuscated_article(url, logger))
        url = ('file:'+path) if iswindows else ('file://'+path)
        return self._fetch_article(url, dir, logger, f, a, num_of_feeds)
    
    def fetch_embedded_article(self, article, dir, logger, f, a, num_of_feeds):
        templ = templates.EmbeddedContent()
        raw = templ.generate(article).render('html')
        with PersistentTemporaryFile('_feeds2disk.html') as pt:
            pt.write(raw)
            url = ('file:'+pt.name) if iswindows else ('file://'+pt.name)
        return self._fetch_article(url, dir, logger, f, a, num_of_feeds)
        
    
    def build_index(self):
        self.report_progress(0, _('Fetching feeds...'))
        try:
            feeds = feeds_from_index(self.parse_index(), oldest_article=self.oldest_article,
                                     max_articles_per_feed=self.max_articles_per_feed)
            self.report_progress(0, _('Got feeds from index page'))
        except NotImplementedError:
            feeds = self.parse_feeds()
        
        #feeds = FeedCollection(feeds)
        
        self.report_progress(0, _('Trying to download cover...'))
        self.download_cover()
        if self.test:
            feeds = feeds[:2]
        self.has_single_feed = len(feeds) == 1
        
        if self.use_embedded_content is None:
            self.use_embedded_content = feeds[0].has_embedded_content()
        
        index = os.path.join(self.output_dir, 'index.html') 
        
        html = self.feeds2index(feeds)
        with open(index, 'wb') as fi:
            fi.write(html)
        
        self.jobs = []
        for f, feed in enumerate(feeds):
            feed_dir = os.path.join(self.output_dir, 'feed_%d'%f)
            if not os.path.isdir(feed_dir):
                os.makedirs(feed_dir)
                
            for a, article in enumerate(feed):
                if a >= self.max_articles_per_feed:
                    break
                art_dir = os.path.join(feed_dir, 'article_%d'%a)
                if not os.path.isdir(art_dir):
                    os.makedirs(art_dir)
                logger, stream = self.create_logger(f, a)
                try:
                    url = self.print_version(article.url)
                except NotImplementedError:
                    url = article.url
                if not url:
                    continue
                func, arg = (self.fetch_embedded_article, article) if self.use_embedded_content else \
                            ((self.fetch_obfuscated_article if self.articles_are_obfuscated \
                              else self.fetch_article), url)
                req = WorkRequest(func, (arg, art_dir, logger, f, a, len(feed)), 
                                      {}, (f, a), self.article_downloaded, 
                                      self.error_in_article_download)
                req.stream = stream
                req.feed = feed
                req.article = article
                req.feed_dir = feed_dir
                self.jobs.append(req)
            
                    
        self.jobs_done = 0
        tp = ThreadPool(self.simultaneous_downloads)
        for req in self.jobs:
            tp.putRequest(req, block=True, timeout=0)
        
        
        self.report_progress(0, _('Starting download [%d thread(s)]...')%self.simultaneous_downloads)
        while True:
            try:
                tp.poll()
                time.sleep(0.1)
            except NoResultsPending:
                break
        
        #feeds.restore_duplicates()
        
        for f, feed in enumerate(feeds):
            html = self.feed2index(feed)
            feed_dir = os.path.join(self.output_dir, 'feed_%d'%f)
            with open(os.path.join(feed_dir, 'index.html'), 'wb') as fi:
                fi.write(html)
        self.create_opf(feeds)
        self.report_progress(1, _('Feeds downloaded to %s')%index)
        
        return index
    
    def download_cover(self):
        self.cover_path = None
        try:
            cu = self.get_cover_url()
        except Exception, err:
            cu = None
            self.log_error(_('Could not download cover: %s')%str(err))
            self.log_debug(traceback.format_exc())
        if cu is not None:
            ext = cu.rpartition('.')[-1]
            ext = ext.lower() if ext else 'jpg'
            self.report_progress(1, _('Downloading cover from %s')%cu)
            cpath = os.path.join(self.output_dir, 'cover.'+ext)
            with nested(open(cpath, 'wb'), closing(self.browser.open(cu))) as (cfile, r):
                cfile.write(r.read())
            self.cover_path = cpath
            
    
    def default_cover(self, cover_file):
        '''
        Create a generic cover for recipes that dont have a cover
        '''
        if QApplication.instance() is None: QApplication([])
        f = QFile(':/library')
        f.open(QIODevice.ReadOnly)
        img = str(f.readAll())
        f.close()
        f = tempfile.NamedTemporaryFile(suffix='library.png')
        f.write(img)
        f.flush()
        img = f.name
        html= u'''\
        <html>
            <head>
<<<<<<< HEAD
=======
                <meta http-equiv="Content-Type" content="text/html; charset=UTF-8" />
>>>>>>> ba0ae514
                <style type="text/css">
                    body {
                        background: white no-repeat fixed center center;
                        text-align: center;
                        vertical-align: center;
                        overflow: hidden;
                        font-size: 18px;
                    }
                    h1 { font-family: serif; }
                    h2, h4 { font-family: monospace; }
                </style>
            </head>
            <body>
                <h1>%(title)s</h1>
                <br/><br/>
                <div style="position:relative">
                    <div style="position: absolute; left: 0; top: 0; width:100%%; height:100%%; vertical-align:center">
                        <img src="%(img)s" alt="calibre" style="opacity:0.3"/>
                    </div>
                    <div style="position: absolute; left: 0; top: 0; width:100%%; height:100%%; vertical-align:center">
                        <h2>%(date)s</h2>
                        <br/><br/><br/><br/><br/>
                        <h3>%(author)s</h3>
                        <br/><br/></br/><br/><br/><br/><br/><br/><br/>
                        <h4>Produced by %(app)s</h4>
                    </div>
                </div>
            </body>
        </html>
<<<<<<< HEAD
        '''%dict(title=self.title, author=self.__author__,
                 date=time.strftime(self.timefmt), 
                 app=__appname__ +' '+__version__,
                 img=img)
        f2 = tempfile.NamedTemporaryFile(suffix='cover.html')
        f2.write(html)
=======
        '''%dict(title=self.title if isinstance(self.title, unicode) else self.title.decode(preferred_encoding, 'replace'), 
                 author=self.__author__ if isinstance(self.__author__, unicode) else self.__author__.decode(preferred_encoding, 'replace'),
                 date=strftime(self.timefmt), 
                 app=__appname__ +' '+__version__,
                 img=img)
        f2 = tempfile.NamedTemporaryFile(suffix='cover.html')
        f2.write(html.encode('utf-8'))
>>>>>>> ba0ae514
        f2.flush()
        page = QWebPage()
        pal = page.palette()
        pal.setBrush(QPalette.Background, Qt.white)
        page.setPalette(pal)
        page.setViewportSize(QSize(590, 750))
        page.mainFrame().setScrollBarPolicy(Qt.Vertical, Qt.ScrollBarAlwaysOff)
        page.mainFrame().setScrollBarPolicy(Qt.Horizontal, Qt.ScrollBarAlwaysOff)
        loop = QEventLoop()
        def render_html(page, loop, ok):
            try:
                image = QImage(page.viewportSize(), QImage.Format_ARGB32)
                image.setDotsPerMeterX(96*(100/2.54))
                image.setDotsPerMeterY(96*(100/2.54))
                painter = QPainter(image)
                page.mainFrame().render(painter)
                painter.end()
                ba = QByteArray()
                buf = QBuffer(ba)
                buf.open(QBuffer.WriteOnly)
                image.save(buf, 'JPEG')
                image_data = str(ba.data())
                cover_file.write(image_data)
                cover_file.flush()
            finally:
                loop.exit(0)
    
        page.connect(page, SIGNAL('loadFinished(bool)'), functools.partial(render_html, page, loop))
        page.mainFrame().load(QUrl.fromLocalFile(f2.name))
        loop.exec_()

    
    def create_opf(self, feeds, dir=None):
        if dir is None:
            dir = self.output_dir
        mi = MetaInformation(self.title + strftime(self.timefmt), [__appname__])
        mi.publisher = __appname__
        mi.author_sort = __appname__
        opf_path = os.path.join(dir, 'index.opf')
        ncx_path = os.path.join(dir, 'index.ncx')
        opf = OPFCreator(dir, mi)
        
        manifest = [os.path.join(dir, 'feed_%d'%i) for i in range(len(feeds))]
        manifest.append(os.path.join(dir, 'index.html'))
        cpath = getattr(self, 'cover_path', None)
        if cpath is None:
            pf = PersistentTemporaryFile('_recipe_cover.jpg')
            self.default_cover(pf)
            cpath =  pf.name
        if cpath is not None and os.access(cpath, os.R_OK):
            opf.cover = cpath
            manifest.append(cpath)
        opf.create_manifest_from_files_in(manifest)
        
        entries = ['index.html']
        toc = TOC(base_path=dir)
        self.play_order_counter = 0
        self.play_order_map = {}
        
        def feed_index(num, parent):
            f = feeds[num]
            for j, a in enumerate(f):
                if getattr(a, 'downloaded', False):
                    adir = 'feed_%d/article_%d/'%(num, j)
                    entries.append('%sindex.html'%adir)
                    po = self.play_order_map.get(entries[-1], None)
                    if po is None:
                        self.play_order_counter += 1
                        po = self.play_order_counter
                    parent.add_item('%sindex.html'%adir, None, a.title if a.title else _('Untitled Article'),
                                    play_order=po)
                    last = os.path.join(self.output_dir, ('%sindex.html'%adir).replace('/', os.sep))
                    for sp in a.sub_pages:
                        prefix = os.path.commonprefix([opf_path, sp])
                        relp = sp[len(prefix):]
                        entries.append(relp.replace(os.sep, '/'))
                        last = sp
                    
                    if os.path.exists(last):
                        with open(last, 'rb') as fi:
                            src = fi.read().decode('utf-8')
                        soup = BeautifulSoup(src)
                        body = soup.find('body')
                        if body is not None:
                            prefix = '/'.join('..'for i in range(2*len(re.findall(r'link\d+', last))))
                            templ = self.navbar.generate(True, num, j, len(f), 
                                             not self.has_single_feed, 
                                             a.orig_url, __appname__, prefix=prefix,
                                             center=self.center_navbar)
                            elem = BeautifulSoup(templ.render(doctype='xhtml').decode('utf-8')).find('div')
                            body.insert(len(body.contents), elem)
                            with open(last, 'wb') as fi:
                                fi.write(unicode(soup).encode('utf-8'))
        
        if len(feeds) > 1:
            for i, f in enumerate(feeds):
                entries.append('feed_%d/index.html'%i)
                po = self.play_order_map.get(entries[-1], None)
                if po is None:
                    self.play_order_counter += 1
                    po = self.play_order_counter
                feed_index(i, toc.add_item('feed_%d/index.html'%i, None, f.title, play_order=po))
        else:
            entries.append('feed_%d/index.html'%0)
            feed_index(0, toc)
        
        for i, p in enumerate(entries):
            entries[i] = os.path.join(dir, p.replace('/', os.sep))
        opf.create_spine(entries)
        opf.set_toc(toc)
        
        with nested(open(opf_path, 'wb'), open(ncx_path, 'wb')) as (opf_file, ncx_file):
            opf.render(opf_file, ncx_file)
        
    
    def article_downloaded(self, request, result):
        index = os.path.join(os.path.dirname(result[0]), 'index.html')
        if index != result[0]:
            if os.path.exists(index):
                os.remove(index)
            os.rename(result[0], index)
        a = request.requestID[1]        
        
        article = request.article
        self.log_debug(_('\nDownloaded article %s from %s\n%s')%(article.title, article.url, request.stream.getvalue().decode('utf-8', 'ignore')))
        article.orig_url = article.url
        article.url = 'article_%d/index.html'%a
        article.downloaded = True
        article.sub_pages  = result[1][1:]
        self.jobs_done += 1
        self.report_progress(float(self.jobs_done)/len(self.jobs), _('Article downloaded: %s')%article.title)
        if result[2]:
            self.partial_failures.append((request.feed.title, article.title, article.url, result[2]))
        
    def error_in_article_download(self, request, traceback):
        self.jobs_done += 1
        self.log_error(_('Failed to download article: %s from %s\n')%(request.article.title, request.article.url))
        debug = request.stream.getvalue().decode('utf-8', 'ignore')
        self.log_debug(debug)
        self.log_debug(traceback)
        self.log_debug('\n')
        self.report_progress(float(self.jobs_done)/len(self.jobs), _('Article download failed: %s')%request.article.title)
        self.failed_downloads.append((request.feed, request.article, debug))
        
    def parse_feeds(self):
        '''
        Create a list of articles from the list of feeds returned by :meth:`BasicNewsRecipe.get_feeds`. 
        Return a list of :class:`Feed` objects.
        '''
        feeds = self.get_feeds()
        parsed_feeds = []
        for obj in feeds:
            if isinstance(obj, basestring):
                title, url = None, obj
            else:
                title, url = obj
            self.report_progress(0, _('Fetching feed')+' %s...'%(title if title else url))
            try:
                with closing(self.browser.open(url)) as f:
                    parsed_feeds.append(feed_from_xml(f.read(), 
                                          title=title,
                                          oldest_article=self.oldest_article,
                                          max_articles_per_feed=self.max_articles_per_feed,
                                          get_article_url=self.get_article_url))
            except Exception, err:
                feed = Feed()
                msg = 'Failed feed: %s'%(title if title else url)
                feed.populate_from_preparsed_feed(msg, [])
                feed.description = unicode(err)
                parsed_feeds.append(feed)
                self.log_exception(msg)
                
        return parsed_feeds
    
    @classmethod
    def tag_to_string(self, tag, use_alt=True):
        '''
        Convenience method to take a 
        `BeautifulSoup <http://www.crummy.com/software/BeautifulSoup/documentation.html>`_
        `Tag` and extract the text from it recursively, including any CDATA sections 
        and alt tag attributes. Return a possibly empty unicode string.
        
        `use_alt`: If `True` try to use the alt attribute for tags that don't 
        have any textual content
        
        `tag`: `BeautifulSoup <http://www.crummy.com/software/BeautifulSoup/documentation.html>`_
        `Tag`
        '''
        if not tag:
            return ''
        if isinstance(tag, basestring):
            return tag
        strings = []
        for item in tag.contents:
            if isinstance(item, (NavigableString, CData)):
                strings.append(item.string)
            elif isinstance(item, Tag):
                res = self.tag_to_string(item)
                if res:
                    strings.append(res)
                elif use_alt and item.has_key('alt'):
                    strings.append(item['alt'])
        return u''.join(strings)
    
    @classmethod
    def soup(cls, raw):
        entity_replace = [(re.compile(ur'&(\S+?);'), partial(entity_to_unicode, 
                                                           exceptions=[]))]
        nmassage = list(BeautifulSoup.MARKUP_MASSAGE)
        nmassage.extend(entity_replace)
        return BeautifulSoup(raw, markupMassage=nmassage)
    
class CustomIndexRecipe(BasicNewsRecipe):
    
    def custom_index(self):
        '''
        Return the filesystem path to a custom HTML document that will serve as the index for 
        this recipe. The index document will typically contain many `<a href="...">`
        tags that point to resources on the internet that should be downloaded.
        '''
        raise NotImplementedError
    
    def create_opf(self):
        mi = MetaInformation(self.title + strftime(self.timefmt), [__appname__])
        mi.publisher = __appname__
        mi.author_sort = __appname__        
        mi = OPFCreator(self.output_dir, mi)
        mi.create_manifest_from_files_in([self.output_dir])
        mi.create_spine([os.path.join(self.output_dir, 'index.html')])
        with open(os.path.join(self.output_dir, 'index.opf'), 'wb') as opf_file:
            mi.render(opf_file)
    
    def download(self):
        index = os.path.abspath(self.custom_index())
        url = 'file:'+index if iswindows else 'file://'+index
        self.web2disk_options.browser = self.browser
        fetcher = RecursiveFetcher(self.web2disk_options, self.logger)
        fetcher.base_dir = self.output_dir
        fetcher.current_dir = self.output_dir
        fetcher.show_progress = False
        res = fetcher.start_fetch(url)
        self.create_opf()
        return res
    
class AutomaticNewsRecipe(BasicNewsRecipe):
    
    keep_only_tags = [dict(name=['p', 'h1', 'h2', 'h3', 'h4', 'h5', 'h6'])]
    
    def fetch_embedded_article(self, article, dir, logger, f, a, num_of_feeds):
        if self.use_embedded_content:
            self.web2disk_options.keep_only_tags = []
        return BasicNewsRecipe.fetch_embedded_article(self, article, dir, logger, f, a, num_of_feeds)<|MERGE_RESOLUTION|>--- conflicted
+++ resolved
@@ -17,12 +17,8 @@
 from PyQt4.QtWebKit import QWebPage
 
 
-<<<<<<< HEAD
-from calibre import browser, __appname__, iswindows, LoggingInterface, strftime, __version__
-=======
 from calibre import browser, __appname__, iswindows, LoggingInterface, \
                     strftime, __version__, preferred_encoding
->>>>>>> ba0ae514
 from calibre.ebooks.BeautifulSoup import BeautifulSoup, NavigableString, CData, Tag
 from calibre.ebooks.metadata.opf import OPFCreator
 from calibre.ebooks.lrf import entity_to_unicode
@@ -793,10 +789,7 @@
         html= u'''\
         <html>
             <head>
-<<<<<<< HEAD
-=======
                 <meta http-equiv="Content-Type" content="text/html; charset=UTF-8" />
->>>>>>> ba0ae514
                 <style type="text/css">
                     body {
                         background: white no-repeat fixed center center;
@@ -826,14 +819,6 @@
                 </div>
             </body>
         </html>
-<<<<<<< HEAD
-        '''%dict(title=self.title, author=self.__author__,
-                 date=time.strftime(self.timefmt), 
-                 app=__appname__ +' '+__version__,
-                 img=img)
-        f2 = tempfile.NamedTemporaryFile(suffix='cover.html')
-        f2.write(html)
-=======
         '''%dict(title=self.title if isinstance(self.title, unicode) else self.title.decode(preferred_encoding, 'replace'), 
                  author=self.__author__ if isinstance(self.__author__, unicode) else self.__author__.decode(preferred_encoding, 'replace'),
                  date=strftime(self.timefmt), 
@@ -841,7 +826,6 @@
                  img=img)
         f2 = tempfile.NamedTemporaryFile(suffix='cover.html')
         f2.write(html.encode('utf-8'))
->>>>>>> ba0ae514
         f2.flush()
         page = QWebPage()
         pal = page.palette()
