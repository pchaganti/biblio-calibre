--- conflicted
+++ resolved
@@ -70,13 +70,13 @@
             _unicode = True
             break
     p = [i.encode(encoding) if isinstance(i, unicode) else i for i in p]
-    
+
     res = _join(*p)
     if _unicode:
         res = res.decode(encoding)
     return res
 
-os.path.join = my_join        
+os.path.join = my_join
 
 def osx_version():
     if isosx:
@@ -129,7 +129,7 @@
         handler = logging.StreamHandler(sys.stderr)
         handler.setLevel(logging.DEBUG)
         handler.setFormatter(logging.Formatter('[%(levelname)s] %(filename)s:%(lineno)s: %(message)s'))
-    
+
     logger.addHandler(handler)
 
 class CustomHelpFormatter(IndentedHelpFormatter):
@@ -487,15 +487,7 @@
             return cPickle.loads(val)
         except:
             return default
-<<<<<<< HEAD
-        val = str(self.value(key, QVariant()).toByteArray())
-        if not val:
-            return None
-        return cPickle.loads(val)
-
-=======
-    
->>>>>>> 574831e6
+
     def set(self, key, val):
         val = cPickle.dumps(val, -1)
         self.setValue(str(key), QVariant(QByteArray(val)))
@@ -571,25 +563,6 @@
     except:
         return unicode(result, 'utf-8', 'replace')
 
-<<<<<<< HEAD
-if islinux and not getattr(sys, 'frozen', False):
-    import pkg_resources
-    plugins = pkg_resources.resource_filename(__appname__, 'plugins')
-    sys.path.insert(1, plugins)
-
-if iswindows and hasattr(sys, 'frozen'):
-    sys.path.insert(1, os.path.dirname(sys.executable))
-
-try:
-    import pictureflow
-    pictureflowerror = ''
-except Exception, err:
-    pictureflow = None
-    pictureflowerror = str(err)
-
-
-=======
->>>>>>> 574831e6
 def entity_to_unicode(match, exceptions=[], encoding='cp1252'):
     '''
     @param match: A match object such that '&'+match.group(1)';' is the entity.
@@ -632,12 +605,12 @@
         for font in fonts:
             exec 'from calibre.ebooks.lrf.fonts.liberation.'+font+' import font_data'
             open(os.path.join(fdir, font+'.ttf'), 'wb').write(font_data)
-            
+
 if islinux and not getattr(sys, 'frozen', False):
     import pkg_resources
     plugins = pkg_resources.resource_filename(__appname__, 'plugins')
     sys.path.insert(1, plugins)
-    
+
 if iswindows and getattr(sys, 'frozen', False):
     sys.path.insert(1, os.path.dirname(sys.executable))
 
