# -*- coding: utf-8 -*-

__license__   = 'GPL v3'
__copyright__ = '2008, Kovid Goyal <kovid at kovidgoyal.net>'

import os, glob, functools, re
from calibre import guess_type
from calibre.customize import FileTypePlugin, MetadataReaderPlugin, \
    MetadataWriterPlugin, PreferencesPlugin, InterfaceActionBase, StoreBase
from calibre.constants import numeric_version
from calibre.ebooks.metadata.archive import ArchiveExtract, get_cbz_metadata
from calibre.ebooks.metadata.opf2 import metadata_to_opf
from calibre.ebooks.html.to_zip import HTML2ZIP

# To archive plugins {{{

class PML2PMLZ(FileTypePlugin):
    name = 'PML to PMLZ'
    author = 'John Schember'
    description = _('Create a PMLZ archive containing the PML file '
        'and all images in the directory pmlname_img or images. '
        'This plugin is run every time you add '
        'a PML file to the library.')
    version = numeric_version
    file_types = set(['pml'])
    supported_platforms = ['windows', 'osx', 'linux']
    on_import = True

    def run(self, pmlfile):
        import zipfile

        of = self.temporary_file('_plugin_pml2pmlz.pmlz')
        pmlz = zipfile.ZipFile(of.name, 'w')
        pmlz.write(pmlfile, os.path.basename(pmlfile), zipfile.ZIP_DEFLATED)

        pml_img = os.path.splitext(pmlfile)[0] + '_img'
        i_img = os.path.join(os.path.dirname(pmlfile),'images')
        img_dir = pml_img if os.path.isdir(pml_img) else i_img if \
            os.path.isdir(i_img) else ''
        if img_dir:
            for image in glob.glob(os.path.join(img_dir, '*.png')):
                pmlz.write(image, os.path.join('images', (os.path.basename(image))))
        pmlz.close()

        return of.name

class TXT2TXTZ(FileTypePlugin):
    name = 'TXT to TXTZ'
    author = 'John Schember'
    description = _('Create a TXTZ archive when a TXT file is imported '
        'containing Markdown or Textile references to images. The referenced '
        'images as well as the TXT file are added to the archive.')
    version = numeric_version
    file_types = set(['txt', 'text'])
    supported_platforms = ['windows', 'osx', 'linux']
    on_import = True

    def _get_image_references(self, txt, base_dir):
        from calibre.ebooks.oeb.base import OEB_IMAGES

        images = []

        # Textile
        for m in re.finditer(ur'(?mu)(?:[\[{])?\!(?:\. )?(?P<path>[^\s(!]+)\s?(?:\(([^\)]+)\))?\!(?::(\S+))?(?:[\]}]|(?=\s|$))', txt):
            path = m.group('path')
            if path and not os.path.isabs(path) and guess_type(path)[0] in OEB_IMAGES and os.path.exists(os.path.join(base_dir, path)):
                images.append(path)

        # Markdown inline
        for m in re.finditer(ur'(?mu)\!\[([^\]\[]*(\[[^\]\[]*(\[[^\]\[]*(\[[^\]\[]*(\[[^\]\[]*(\[[^\]\[]*(\[[^\]\[]*\])*[^\]\[]*\])*[^\]\[]*\])*[^\]\[]*\])*[^\]\[]*\])*[^\]\[]*\])*[^\]\[]*)\]\s*\((?P<path>[^\)]*)\)', txt):
            path = m.group('path')
            if path and not os.path.isabs(path) and guess_type(path)[0] in OEB_IMAGES and os.path.exists(os.path.join(base_dir, path)):
                images.append(path)

        # Markdown reference
        refs = {}
        for m in re.finditer(ur'(?mu)^(\ ?\ ?\ ?)\[(?P<id>[^\]]*)\]:\s*(?P<path>[^\s]*)$', txt):
            if m.group('id') and m.group('path'):
                refs[m.group('id')] = m.group('path')
        for m in re.finditer(ur'(?mu)\!\[([^\]\[]*(\[[^\]\[]*(\[[^\]\[]*(\[[^\]\[]*(\[[^\]\[]*(\[[^\]\[]*(\[[^\]\[]*\])*[^\]\[]*\])*[^\]\[]*\])*[^\]\[]*\])*[^\]\[]*\])*[^\]\[]*\])*[^\]\[]*)\]\s*\[(?P<id>[^\]]*)\]', txt):
            path = refs.get(m.group('id'), None)
            if path and not os.path.isabs(path) and guess_type(path)[0] in OEB_IMAGES and os.path.exists(os.path.join(base_dir, path)):
                images.append(path)

        # Remove duplicates
        return list(set(images))

    def run(self, path_to_ebook):
        with open(path_to_ebook, 'rb') as ebf:
            txt = ebf.read()
        base_dir = os.path.dirname(path_to_ebook)
        images = self._get_image_references(txt, base_dir)

        if images:
            # Create TXTZ and put file plus images inside of it.
            import zipfile
            of = self.temporary_file('_plugin_txt2txtz.txtz')
            txtz = zipfile.ZipFile(of.name, 'w')
            # Add selected TXT file to archive.
            txtz.write(path_to_ebook, os.path.basename(path_to_ebook), zipfile.ZIP_DEFLATED)
            # metadata.opf
            if os.path.exists(os.path.join(base_dir, 'metadata.opf')):
                txtz.write(os.path.join(base_dir, 'metadata.opf'), 'metadata.opf', zipfile.ZIP_DEFLATED)
            else:
                from calibre.ebooks.metadata.txt import get_metadata
                with open(path_to_ebook, 'rb') as ebf:
                    mi = get_metadata(ebf)
                opf = metadata_to_opf(mi)
                txtz.writestr('metadata.opf', opf, zipfile.ZIP_DEFLATED)
            # images
            for image in images:
                txtz.write(os.path.join(base_dir, image), image)
            txtz.close()

            return of.name
        else:
            # No images so just import the TXT file.
            return path_to_ebook

# }}}

# Metadata reader plugins {{{
class ComicMetadataReader(MetadataReaderPlugin):

    name = 'Read comic metadata'
    file_types = set(['cbr', 'cbz'])
    description = _('Extract cover from comic files')

    def get_metadata(self, stream, ftype):
        if hasattr(stream, 'seek') and hasattr(stream, 'tell'):
            pos = stream.tell()
            id_ = stream.read(3)
            stream.seek(pos)
            if id_ == b'Rar':
                ftype = 'cbr'
            elif id_.startswith(b'PK'):
                ftype = 'cbz'
        if ftype == 'cbr':
            from calibre.libunrar import extract_first_alphabetically as extract_first
            extract_first
        else:
            from calibre.libunzip import extract_member
            extract_first = functools.partial(extract_member,
                    sort_alphabetically=True)
        from calibre.ebooks.metadata import MetaInformation
        ret = extract_first(stream)
        mi = MetaInformation(None, None)
        stream.seek(0)
        if ftype == 'cbz':
            try:
                mi.smart_update(get_cbz_metadata(stream))
            except:
                pass
        if ret is not None:
            path, data = ret
            ext = os.path.splitext(path)[1][1:]
            mi.cover_data = (ext.lower(), data)
        return mi

class CHMMetadataReader(MetadataReaderPlugin):

    name        = 'Read CHM metadata'
    file_types  = set(['chm'])
    description = _('Read metadata from %s files') % 'CHM'

    def get_metadata(self, stream, ftype):
        from calibre.ebooks.chm.metadata import get_metadata
        return get_metadata(stream)


class EPUBMetadataReader(MetadataReaderPlugin):

    name        = 'Read EPUB metadata'
    file_types  = set(['epub'])
    description = _('Read metadata from %s files')%'EPUB'

    def get_metadata(self, stream, ftype):
        from calibre.ebooks.metadata.epub import get_metadata, get_quick_metadata
        if self.quick:
            return get_quick_metadata(stream)
        return get_metadata(stream)

class FB2MetadataReader(MetadataReaderPlugin):

    name        = 'Read FB2 metadata'
    file_types  = set(['fb2'])
    description = _('Read metadata from %s files')%'FB2'

    def get_metadata(self, stream, ftype):
        from calibre.ebooks.metadata.fb2 import get_metadata
        return get_metadata(stream)

class HTMLMetadataReader(MetadataReaderPlugin):

    name        = 'Read HTML metadata'
    file_types  = set(['html'])
    description = _('Read metadata from %s files')%'HTML'

    def get_metadata(self, stream, ftype):
        from calibre.ebooks.metadata.html import get_metadata
        return get_metadata(stream)

class HTMLZMetadataReader(MetadataReaderPlugin):

    name        = 'Read HTMLZ metadata'
    file_types  = set(['htmlz'])
    description = _('Read metadata from %s files') % 'HTMLZ'
    author      = 'John Schember'

    def get_metadata(self, stream, ftype):
        from calibre.ebooks.metadata.extz import get_metadata
        return get_metadata(stream)

class IMPMetadataReader(MetadataReaderPlugin):

    name        = 'Read IMP metadata'
    file_types  = set(['imp'])
    description = _('Read metadata from %s files')%'IMP'
    author      = 'Ashish Kulkarni'

    def get_metadata(self, stream, ftype):
        from calibre.ebooks.metadata.imp import get_metadata
        return get_metadata(stream)

class LITMetadataReader(MetadataReaderPlugin):

    name        = 'Read LIT metadata'
    file_types  = set(['lit'])
    description = _('Read metadata from %s files')%'LIT'

    def get_metadata(self, stream, ftype):
        from calibre.ebooks.metadata.lit import get_metadata
        return get_metadata(stream)

class LRFMetadataReader(MetadataReaderPlugin):

    name        = 'Read LRF metadata'
    file_types  = set(['lrf'])
    description = _('Read metadata from %s files')%'LRF'

    def get_metadata(self, stream, ftype):
        from calibre.ebooks.lrf.meta import get_metadata
        return get_metadata(stream)

class LRXMetadataReader(MetadataReaderPlugin):

    name        = 'Read LRX metadata'
    file_types  = set(['lrx'])
    description = _('Read metadata from %s files')%'LRX'

    def get_metadata(self, stream, ftype):
        from calibre.ebooks.metadata.lrx import get_metadata
        return get_metadata(stream)

class MOBIMetadataReader(MetadataReaderPlugin):

    name        = 'Read MOBI metadata'
    file_types  = set(['mobi', 'prc', 'azw'])
    description = _('Read metadata from %s files')%'MOBI'

    def get_metadata(self, stream, ftype):
        from calibre.ebooks.mobi.reader import get_metadata
        return get_metadata(stream)

class ODTMetadataReader(MetadataReaderPlugin):

    name        = 'Read ODT metadata'
    file_types  = set(['odt'])
    description = _('Read metadata from %s files')%'ODT'

    def get_metadata(self, stream, ftype):
        from calibre.ebooks.metadata.odt import get_metadata
        return get_metadata(stream)

class OPFMetadataReader(MetadataReaderPlugin):

    name        = 'Read OPF metadata'
    file_types  = set(['opf'])
    description = _('Read metadata from %s files')%'OPF'

    def get_metadata(self, stream, ftype):
        from calibre.ebooks.metadata.opf2 import OPF
        return OPF(stream, os.getcwd()).to_book_metadata()

class PDBMetadataReader(MetadataReaderPlugin):

    name        = 'Read PDB metadata'
    file_types  = set(['pdb'])
    description = _('Read metadata from %s files') % 'PDB'
    author      = 'John Schember'

    def get_metadata(self, stream, ftype):
        from calibre.ebooks.metadata.pdb import get_metadata
        return get_metadata(stream)

class PDFMetadataReader(MetadataReaderPlugin):

    name        = 'Read PDF metadata'
    file_types  = set(['pdf'])
    description = _('Read metadata from %s files')%'PDF'

    def get_metadata(self, stream, ftype):
        from calibre.ebooks.metadata.pdf import get_metadata, get_quick_metadata
        if self.quick:
            return get_quick_metadata(stream)
        return get_metadata(stream)

class PMLMetadataReader(MetadataReaderPlugin):

    name        = 'Read PML metadata'
    file_types  = set(['pml', 'pmlz'])
    description = _('Read metadata from %s files') % 'PML'
    author      = 'John Schember'

    def get_metadata(self, stream, ftype):
        from calibre.ebooks.metadata.pml import get_metadata
        return get_metadata(stream)

class RARMetadataReader(MetadataReaderPlugin):

    name = 'Read RAR metadata'
    file_types = set(['rar'])
    description = _('Read metadata from ebooks in RAR archives')

    def get_metadata(self, stream, ftype):
        from calibre.ebooks.metadata.rar import get_metadata
        return get_metadata(stream)

class RBMetadataReader(MetadataReaderPlugin):

    name        = 'Read RB metadata'
    file_types  = set(['rb'])
    description = _('Read metadata from %s files')%'RB'
    author      = 'Ashish Kulkarni'

    def get_metadata(self, stream, ftype):
        from calibre.ebooks.metadata.rb import get_metadata
        return get_metadata(stream)

class RTFMetadataReader(MetadataReaderPlugin):

    name        = 'Read RTF metadata'
    file_types  = set(['rtf'])
    description = _('Read metadata from %s files')%'RTF'

    def get_metadata(self, stream, ftype):
        from calibre.ebooks.metadata.rtf import get_metadata
        return get_metadata(stream)

class SNBMetadataReader(MetadataReaderPlugin):

    name        = 'Read SNB metadata'
    file_types  = set(['snb'])
    description = _('Read metadata from %s files') % 'SNB'
    author      = 'Li Fanxi'

    def get_metadata(self, stream, ftype):
        from calibre.ebooks.metadata.snb import get_metadata
        return get_metadata(stream)

class TOPAZMetadataReader(MetadataReaderPlugin):

    name        = 'Read Topaz metadata'
    file_types  = set(['tpz', 'azw1'])
    description = _('Read metadata from %s files')%'MOBI'

    def get_metadata(self, stream, ftype):
        from calibre.ebooks.metadata.topaz import get_metadata
        return get_metadata(stream)

class TXTMetadataReader(MetadataReaderPlugin):

    name        = 'Read TXT metadata'
    file_types  = set(['txt'])
    description = _('Read metadata from %s files') % 'TXT'
    author      = 'John Schember'

    def get_metadata(self, stream, ftype):
        from calibre.ebooks.metadata.txt import get_metadata
        return get_metadata(stream)

class TXTZMetadataReader(MetadataReaderPlugin):

    name        = 'Read TXTZ metadata'
    file_types  = set(['txtz'])
    description = _('Read metadata from %s files') % 'TXTZ'
    author      = 'John Schember'

    def get_metadata(self, stream, ftype):
        from calibre.ebooks.metadata.extz import get_metadata
        return get_metadata(stream)

class ZipMetadataReader(MetadataReaderPlugin):

    name = 'Read ZIP metadata'
    file_types = set(['zip', 'oebzip'])
    description = _('Read metadata from ebooks in ZIP archives')

    def get_metadata(self, stream, ftype):
        from calibre.ebooks.metadata.zip import get_metadata
        return get_metadata(stream)
# }}}

# Metadata writer plugins {{{

class EPUBMetadataWriter(MetadataWriterPlugin):

    name = 'Set EPUB metadata'
    file_types = set(['epub'])
    description = _('Set metadata in %s files')%'EPUB'

    def set_metadata(self, stream, mi, type):
        from calibre.ebooks.metadata.epub import set_metadata
        set_metadata(stream, mi, apply_null=self.apply_null)

class HTMLZMetadataWriter(MetadataWriterPlugin):

    name        = 'Set HTMLZ metadata'
    file_types  = set(['htmlz'])
    description = _('Set metadata from %s files') % 'HTMLZ'
    author      = 'John Schember'

    def set_metadata(self, stream, mi, type):
        from calibre.ebooks.metadata.extz import set_metadata
        set_metadata(stream, mi)

class LRFMetadataWriter(MetadataWriterPlugin):

    name = 'Set LRF metadata'
    file_types = set(['lrf'])
    description = _('Set metadata in %s files')%'LRF'

    def set_metadata(self, stream, mi, type):
        from calibre.ebooks.lrf.meta import set_metadata
        set_metadata(stream, mi)

class MOBIMetadataWriter(MetadataWriterPlugin):

    name        = 'Set MOBI metadata'
    file_types  = set(['mobi', 'prc', 'azw'])
    description = _('Set metadata in %s files')%'MOBI'
    author      = 'Marshall T. Vandegrift'

    def set_metadata(self, stream, mi, type):
        from calibre.ebooks.metadata.mobi import set_metadata
        set_metadata(stream, mi)

class PDBMetadataWriter(MetadataWriterPlugin):

    name        = 'Set PDB metadata'
    file_types  = set(['pdb'])
    description = _('Set metadata from %s files') % 'PDB'
    author      = 'John Schember'

    def set_metadata(self, stream, mi, type):
        from calibre.ebooks.metadata.pdb import set_metadata
        set_metadata(stream, mi)

class PDFMetadataWriter(MetadataWriterPlugin):

    name        = 'Set PDF metadata'
    file_types  = set(['pdf'])
    description = _('Set metadata in %s files') % 'PDF'
    author      = 'Kovid Goyal'

    def set_metadata(self, stream, mi, type):
        from calibre.ebooks.metadata.pdf import set_metadata
        set_metadata(stream, mi)

class RTFMetadataWriter(MetadataWriterPlugin):

    name = 'Set RTF metadata'
    file_types = set(['rtf'])
    description = _('Set metadata in %s files')%'RTF'

    def set_metadata(self, stream, mi, type):
        from calibre.ebooks.metadata.rtf import set_metadata
        set_metadata(stream, mi)

class TOPAZMetadataWriter(MetadataWriterPlugin):

    name        = 'Set TOPAZ metadata'
    file_types  = set(['tpz', 'azw1'])
    description = _('Set metadata in %s files')%'TOPAZ'
    author      = 'Greg Riker'

    def set_metadata(self, stream, mi, type):
        from calibre.ebooks.metadata.topaz import set_metadata
        set_metadata(stream, mi)

class TXTZMetadataWriter(MetadataWriterPlugin):

    name        = 'Set TXTZ metadata'
    file_types  = set(['txtz'])
    description = _('Set metadata from %s files') % 'TXTZ'
    author      = 'John Schember'

    def set_metadata(self, stream, mi, type):
        from calibre.ebooks.metadata.extz import set_metadata
        set_metadata(stream, mi)

# }}}

from calibre.ebooks.comic.input import ComicInput
from calibre.ebooks.epub.input import EPUBInput
from calibre.ebooks.fb2.input import FB2Input
from calibre.ebooks.html.input import HTMLInput
from calibre.ebooks.htmlz.input import HTMLZInput
from calibre.ebooks.lit.input import LITInput
from calibre.ebooks.mobi.input import MOBIInput
from calibre.ebooks.odt.input import ODTInput
from calibre.ebooks.pdb.input import PDBInput
from calibre.ebooks.pdf.input import PDFInput
from calibre.ebooks.pml.input import PMLInput
from calibre.ebooks.rb.input import RBInput
from calibre.web.feeds.input import RecipeInput
from calibre.ebooks.rtf.input import RTFInput
from calibre.ebooks.tcr.input import TCRInput
from calibre.ebooks.txt.input import TXTInput
from calibre.ebooks.lrf.input import LRFInput
from calibre.ebooks.chm.input import CHMInput
from calibre.ebooks.snb.input import SNBInput

from calibre.ebooks.epub.output import EPUBOutput
from calibre.ebooks.fb2.output import FB2Output
from calibre.ebooks.lit.output import LITOutput
from calibre.ebooks.lrf.output import LRFOutput
from calibre.ebooks.mobi.output import MOBIOutput
from calibre.ebooks.oeb.output import OEBOutput
from calibre.ebooks.pdb.output import PDBOutput
from calibre.ebooks.pdf.output import PDFOutput
from calibre.ebooks.pml.output import PMLOutput
from calibre.ebooks.rb.output import RBOutput
from calibre.ebooks.rtf.output import RTFOutput
from calibre.ebooks.tcr.output import TCROutput
from calibre.ebooks.txt.output import TXTOutput
from calibre.ebooks.txt.output import TXTZOutput
from calibre.ebooks.html.output import HTMLOutput
from calibre.ebooks.htmlz.output import HTMLZOutput
from calibre.ebooks.snb.output import SNBOutput

from calibre.customize.profiles import input_profiles, output_profiles

from calibre.devices.apple.driver import ITUNES
from calibre.devices.hanlin.driver import HANLINV3, HANLINV5, BOOX, SPECTRA
from calibre.devices.blackberry.driver import BLACKBERRY
from calibre.devices.cybook.driver import CYBOOK, ORIZON
from calibre.devices.eb600.driver import (EB600, COOL_ER, SHINEBOOK,
                POCKETBOOK360, GER2, ITALICA, ECLICTO, DBOOK, INVESBOOK,
                BOOQ, ELONEX, POCKETBOOK301, MENTOR, POCKETBOOK602,
                POCKETBOOK701, POCKETBOOK360P)
from calibre.devices.iliad.driver import ILIAD
from calibre.devices.irexdr.driver import IREXDR1000, IREXDR800
from calibre.devices.jetbook.driver import JETBOOK, MIBUK, JETBOOK_MINI
from calibre.devices.kindle.driver import KINDLE, KINDLE2, KINDLE_DX
from calibre.devices.nook.driver import NOOK, NOOK_COLOR
from calibre.devices.prs505.driver import PRS505
from calibre.devices.user_defined.driver import USER_DEFINED
from calibre.devices.android.driver import ANDROID, S60
from calibre.devices.nokia.driver import N770, N810, E71X, E52
from calibre.devices.eslick.driver import ESLICK, EBK52
from calibre.devices.nuut2.driver import NUUT2
from calibre.devices.iriver.driver import IRIVER_STORY
from calibre.devices.binatone.driver import README
from calibre.devices.hanvon.driver import (N516, EB511, ALEX, AZBOOKA, THEBOOK,
        LIBREAIR)
from calibre.devices.edge.driver import EDGE
from calibre.devices.teclast.driver import (TECLAST_K3, NEWSMY, IPAPYRUS,
        SOVOS, PICO, SUNSTECH_EB700, ARCHOS7O, STASH, WEXLER)
from calibre.devices.sne.driver import SNE
from calibre.devices.misc import (PALMPRE, AVANT, SWEEX, PDNOVEL,
        GEMEI, VELOCITYMICRO, PDNOVEL_KOBO, LUMIREAD, ALURATEK_COLOR,
        TREKSTOR, EEEREADER, NEXTBOOK, ADAM, MOOVYBOOK)
from calibre.devices.folder_device.driver import FOLDER_DEVICE_FOR_CONFIG
from calibre.devices.kobo.driver import KOBO
from calibre.devices.bambook.driver import BAMBOOK
from calibre.devices.boeye.driver import BOEYE_BEX, BOEYE_BDX

from calibre.library.catalog import CSV_XML, EPUB_MOBI, BIBTEX
from calibre.ebooks.epub.fix.unmanifested import Unmanifested
from calibre.ebooks.epub.fix.epubcheck import Epubcheck

plugins = [HTML2ZIP, PML2PMLZ, TXT2TXTZ, ArchiveExtract, CSV_XML, EPUB_MOBI, BIBTEX, Unmanifested,
        Epubcheck, ]

# New metadata download plugins {{{
from calibre.ebooks.metadata.sources.google import GoogleBooks
from calibre.ebooks.metadata.sources.amazon import Amazon
from calibre.ebooks.metadata.sources.openlibrary import OpenLibrary
from calibre.ebooks.metadata.sources.isbndb import ISBNDB
from calibre.ebooks.metadata.sources.overdrive import OverDrive
from calibre.ebooks.metadata.sources.douban import Douban

plugins += [GoogleBooks, Amazon, OpenLibrary, ISBNDB, OverDrive, Douban]

# }}}

plugins += [
    ComicInput,
    EPUBInput,
    FB2Input,
    HTMLInput,
    HTMLZInput,
    LITInput,
    MOBIInput,
    ODTInput,
    PDBInput,
    PDFInput,
    PMLInput,
    RBInput,
    RecipeInput,
    RTFInput,
    TCRInput,
    TXTInput,
    LRFInput,
    CHMInput,
    SNBInput,
]
plugins += [
    EPUBOutput,
    FB2Output,
    LITOutput,
    LRFOutput,
    MOBIOutput,
    OEBOutput,
    PDBOutput,
    PDFOutput,
    PMLOutput,
    RBOutput,
    RTFOutput,
    TCROutput,
    TXTOutput,
    TXTZOutput,
    HTMLOutput,
    HTMLZOutput,
    SNBOutput,
]
# Order here matters. The first matched device is the one used.
plugins += [
    HANLINV3,
    HANLINV5,
    BLACKBERRY,
    CYBOOK,
    ORIZON,
    ILIAD,
    IREXDR1000,
    IREXDR800,
    JETBOOK,
    JETBOOK_MINI,
    MIBUK,
    SHINEBOOK,
    POCKETBOOK360, POCKETBOOK301, POCKETBOOK602, POCKETBOOK701, POCKETBOOK360P,
    KINDLE,
    KINDLE2,
    KINDLE_DX,
    NOOK, NOOK_COLOR,
    PRS505,
    ANDROID,
    S60,
    N770,
    E71X,
    E52,
    N810,
    COOL_ER,
    ESLICK,
    EBK52,
    NUUT2,
    IRIVER_STORY,
    GER2,
    ITALICA,
    ECLICTO,
    DBOOK,
    INVESBOOK,
    BOOX,
    BOOQ,
    EB600,
    README,
    N516,
    THEBOOK, LIBREAIR,
    EB511,
    ELONEX,
    TECLAST_K3,
    NEWSMY,
    PICO, SUNSTECH_EB700, ARCHOS7O, SOVOS, STASH, WEXLER,
    IPAPYRUS,
    EDGE,
    SNE,
    ALEX,
    PALMPRE,
    KOBO,
    AZBOOKA,
    FOLDER_DEVICE_FOR_CONFIG,
    AVANT,
    MENTOR,
    SWEEX,
    PDNOVEL,
    SPECTRA,
    GEMEI,
    VELOCITYMICRO,
    PDNOVEL_KOBO,
    LUMIREAD,
    ALURATEK_COLOR,
    BAMBOOK,
    TREKSTOR,
    EEEREADER,
    NEXTBOOK,
    ADAM,
    MOOVYBOOK,
    ITUNES,
    BOEYE_BEX,
    BOEYE_BDX,
    USER_DEFINED,
]
plugins += [x for x in list(locals().values()) if isinstance(x, type) and \
                                        x.__name__.endswith('MetadataReader')]
plugins += [x for x in list(locals().values()) if isinstance(x, type) and \
                                        x.__name__.endswith('MetadataWriter')]
plugins += input_profiles + output_profiles

# Interface Actions {{{

class ActionAdd(InterfaceActionBase):
    name = 'Add Books'
    actual_plugin = 'calibre.gui2.actions.add:AddAction'
    description = _('Add books to calibre or the connected device')

class ActionFetchAnnotations(InterfaceActionBase):
    name = 'Fetch Annotations'
    actual_plugin = 'calibre.gui2.actions.annotate:FetchAnnotationsAction'
    description = _('Fetch annotations from a connected Kindle (experimental)')

class ActionGenerateCatalog(InterfaceActionBase):
    name = 'Generate Catalog'
    actual_plugin = 'calibre.gui2.actions.catalog:GenerateCatalogAction'
    description = _('Generate a catalog of the books in your calibre library')

class ActionConvert(InterfaceActionBase):
    name = 'Convert Books'
    actual_plugin = 'calibre.gui2.actions.convert:ConvertAction'
    description = _('Convert books to various ebook formats')

class ActionDelete(InterfaceActionBase):
    name = 'Remove Books'
    actual_plugin = 'calibre.gui2.actions.delete:DeleteAction'
    description = _('Delete books from your calibre library or connected device')

class ActionEditMetadata(InterfaceActionBase):
    name = 'Edit Metadata'
    actual_plugin = 'calibre.gui2.actions.edit_metadata:EditMetadataAction'
    description = _('Edit the metadata of books in your calibre library')

class ActionView(InterfaceActionBase):
    name = 'View'
    actual_plugin = 'calibre.gui2.actions.view:ViewAction'
    description = _('Read books in your calibre library')

class ActionFetchNews(InterfaceActionBase):
    name = 'Fetch News'
    actual_plugin = 'calibre.gui2.actions.fetch_news:FetchNewsAction'
    description = _('Download news from the internet in ebook form')

class ActionQuickview(InterfaceActionBase):
    name = 'Show Quickview'
    actual_plugin = 'calibre.gui2.actions.show_quickview:ShowQuickviewAction'
    description = _('Show a list of related books quickly')

class ActionSaveToDisk(InterfaceActionBase):
    name = 'Save To Disk'
    actual_plugin = 'calibre.gui2.actions.save_to_disk:SaveToDiskAction'
    description = _('Export books from your calibre library to the hard disk')

class ActionShowBookDetails(InterfaceActionBase):
    name = 'Show Book Details'
    actual_plugin = 'calibre.gui2.actions.show_book_details:ShowBookDetailsAction'
    description = _('Show book details in a separate popup')

class ActionRestart(InterfaceActionBase):
    name = 'Restart'
    actual_plugin = 'calibre.gui2.actions.restart:RestartAction'
    description = _('Restart calibre')

class ActionOpenFolder(InterfaceActionBase):
    name = 'Open Folder'
    actual_plugin = 'calibre.gui2.actions.open:OpenFolderAction'
    description = _('Open the folder that contains the book files in your'
            ' calibre library')

class ActionSendToDevice(InterfaceActionBase):
    name = 'Send To Device'
    actual_plugin = 'calibre.gui2.actions.device:SendToDeviceAction'
    description = _('Send books to the connected device')

class ActionConnectShare(InterfaceActionBase):
    name = 'Connect Share'
    actual_plugin = 'calibre.gui2.actions.device:ConnectShareAction'
    description = _('Send books via email or the web also connect to iTunes or'
            ' folders on your computer as if they are devices')

class ActionHelp(InterfaceActionBase):
    name = 'Help'
    actual_plugin = 'calibre.gui2.actions.help:HelpAction'
    description = _('Browse the calibre User Manual')

class ActionPreferences(InterfaceActionBase):
    name = 'Preferences'
    actual_plugin = 'calibre.gui2.actions.preferences:PreferencesAction'
    description = _('Customize calibre')

class ActionSimilarBooks(InterfaceActionBase):
    name = 'Similar Books'
    actual_plugin = 'calibre.gui2.actions.similar_books:SimilarBooksAction'
    description = _('Easily find books similar to the currently selected one')

class ActionChooseLibrary(InterfaceActionBase):
    name = 'Choose Library'
    actual_plugin = 'calibre.gui2.actions.choose_library:ChooseLibraryAction'
    description = _('Switch between different calibre libraries and perform'
            ' maintenance on them')

class ActionAddToLibrary(InterfaceActionBase):
    name = 'Add To Library'
    actual_plugin = 'calibre.gui2.actions.add_to_library:AddToLibraryAction'
    description = _('Copy books from the devce to your calibre library')

class ActionEditCollections(InterfaceActionBase):
    name = 'Edit Collections'
    actual_plugin = 'calibre.gui2.actions.edit_collections:EditCollectionsAction'
    description = _('Edit the collections in which books are placed on your device')

class ActionCopyToLibrary(InterfaceActionBase):
    name = 'Copy To Library'
    actual_plugin = 'calibre.gui2.actions.copy_to_library:CopyToLibraryAction'
    description = _('Copy a book from one calibre library to another')

class ActionTweakEpub(InterfaceActionBase):
    name = 'Tweak ePub'
    actual_plugin = 'calibre.gui2.actions.tweak_epub:TweakEpubAction'
    description = _('Make small tweaks to epub files in your calibre library')

class ActionNextMatch(InterfaceActionBase):
    name = 'Next Match'
    actual_plugin = 'calibre.gui2.actions.next_match:NextMatchAction'
    description = _('Find the next or previous match when searching in '
            'your calibre library in highlight mode')

class ActionStore(InterfaceActionBase):
    name = 'Store'
    author = 'John Schember'
    actual_plugin = 'calibre.gui2.actions.store:StoreAction'
    description = _('Search for books from different book sellers')

    def customization_help(self, gui=False):
        return 'Customize the behavior of the store search.'

    def config_widget(self):
        from calibre.gui2.store.config.store import config_widget as get_cw
        return get_cw()

    def save_settings(self, config_widget):
        from calibre.gui2.store.config.store import save_settings as save
        save(config_widget)

class ActionPluginUpdater(InterfaceActionBase):
    name = 'Plugin Updater'
    author = 'Grant Drake'
    description = _('Get new calibre plugins or update your existing ones')
    actual_plugin = 'calibre.gui2.actions.plugin_updates:PluginUpdaterAction'

plugins += [ActionAdd, ActionFetchAnnotations, ActionGenerateCatalog,
        ActionConvert, ActionDelete, ActionEditMetadata, ActionView,
        ActionFetchNews, ActionSaveToDisk, ActionQuickview,
        ActionShowBookDetails,ActionRestart, ActionOpenFolder, ActionConnectShare,
        ActionSendToDevice, ActionHelp, ActionPreferences, ActionSimilarBooks,
        ActionAddToLibrary, ActionEditCollections, ActionChooseLibrary,
        ActionCopyToLibrary, ActionTweakEpub, ActionNextMatch, ActionStore,
        ActionPluginUpdater]

# }}}

# Preferences Plugins {{{

class LookAndFeel(PreferencesPlugin):
    name = 'Look & Feel'
    icon = I('lookfeel.png')
    gui_name = _('Look and Feel')
    category = 'Interface'
    gui_category = _('Interface')
    category_order = 1
    name_order = 1
    config_widget = 'calibre.gui2.preferences.look_feel'
    description = _('Adjust the look and feel of the calibre interface'
            ' to suit your tastes')

class Behavior(PreferencesPlugin):
    name = 'Behavior'
    icon = I('config.png')
    gui_name = _('Behavior')
    category = 'Interface'
    gui_category = _('Interface')
    category_order = 1
    name_order = 2
    config_widget = 'calibre.gui2.preferences.behavior'
    description = _('Change the way calibre behaves')

class Columns(PreferencesPlugin):
    name = 'Custom Columns'
    icon = I('column.png')
    gui_name = _('Add your own columns')
    category = 'Interface'
    gui_category = _('Interface')
    category_order = 1
    name_order = 3
    config_widget = 'calibre.gui2.preferences.columns'
    description = _('Add/remove your own columns to the calibre book list')

class Toolbar(PreferencesPlugin):
    name = 'Toolbar'
    icon = I('wizard.png')
    gui_name = _('Toolbar')
    category = 'Interface'
    gui_category = _('Interface')
    category_order = 1
    name_order = 4
    config_widget = 'calibre.gui2.preferences.toolbar'
    description = _('Customize the toolbars and context menus, changing which'
            ' actions are available in each')

class Search(PreferencesPlugin):
    name = 'Search'
    icon = I('search.png')
    gui_name = _('Searching')
    category = 'Interface'
    gui_category = _('Interface')
    category_order = 1
    name_order = 5
    config_widget = 'calibre.gui2.preferences.search'
    description = _('Customize the way searching for books works in calibre')

class InputOptions(PreferencesPlugin):
    name = 'Input Options'
    icon = I('arrow-down.png')
    gui_name = _('Input Options')
    category = 'Conversion'
    gui_category = _('Conversion')
    category_order = 2
    name_order = 1
    config_widget = 'calibre.gui2.preferences.conversion:InputOptions'
    description = _('Set conversion options specific to each input format')

class CommonOptions(PreferencesPlugin):
    name = 'Common Options'
    icon = I('convert.png')
    gui_name = _('Common Options')
    category = 'Conversion'
    gui_category = _('Conversion')
    category_order = 2
    name_order = 2
    config_widget = 'calibre.gui2.preferences.conversion:CommonOptions'
    description = _('Set conversion options common to all formats')

class OutputOptions(PreferencesPlugin):
    name = 'Output Options'
    icon = I('arrow-up.png')
    gui_name = _('Output Options')
    category = 'Conversion'
    gui_category = _('Conversion')
    category_order = 2
    name_order = 3
    config_widget = 'calibre.gui2.preferences.conversion:OutputOptions'
    description = _('Set conversion options specific to each output format')

class Adding(PreferencesPlugin):
    name = 'Adding'
    icon = I('add_book.png')
    gui_name = _('Adding books')
    category = 'Import/Export'
    gui_category = _('Import/Export')
    category_order = 3
    name_order = 1
    config_widget = 'calibre.gui2.preferences.adding'
    description = _('Control how calibre reads metadata from files when '
            'adding books')

class Saving(PreferencesPlugin):
    name = 'Saving'
    icon = I('save.png')
    gui_name = _('Saving books to disk')
    category = 'Import/Export'
    gui_category = _('Import/Export')
    category_order = 3
    name_order = 2
    config_widget = 'calibre.gui2.preferences.saving'
    description = _('Control how calibre exports files from its database '
            'to disk when using Save to disk')

class Sending(PreferencesPlugin):
    name = 'Sending'
    icon = I('sync.png')
    gui_name = _('Sending books to devices')
    category = 'Import/Export'
    gui_category = _('Import/Export')
    category_order = 3
    name_order = 3
    config_widget = 'calibre.gui2.preferences.sending'
    description = _('Control how calibre transfers files to your '
            'ebook reader')

class Plugboard(PreferencesPlugin):
    name = 'Plugboard'
    icon = I('plugboard.png')
    gui_name = _('Metadata plugboards')
    category = 'Import/Export'
    gui_category = _('Import/Export')
    category_order = 3
    name_order = 4
    config_widget = 'calibre.gui2.preferences.plugboard'
    description = _('Change metadata fields before saving/sending')

class TemplateFunctions(PreferencesPlugin):
    name = 'TemplateFunctions'
    icon = I('template_funcs.png')
    gui_name = _('Template Functions')
    category = 'Advanced'
    gui_category = _('Advanced')
    category_order = 5
    name_order = 4
    config_widget = 'calibre.gui2.preferences.template_functions'
    description = _('Create your own template functions')

class Email(PreferencesPlugin):
    name = 'Email'
    icon = I('mail.png')
    gui_name = _('Sharing books by email')
    category = 'Sharing'
    gui_category = _('Sharing')
    category_order = 4
    name_order = 1
    config_widget = 'calibre.gui2.preferences.emailp'
    description = _('Setup sharing of books via email. Can be used '
            'for automatic sending of downloaded news to your devices')

class Server(PreferencesPlugin):
    name = 'Server'
    icon = I('network-server.png')
    gui_name = _('Sharing over the net')
    category = 'Sharing'
    gui_category = _('Sharing')
    category_order = 4
    name_order = 2
    config_widget = 'calibre.gui2.preferences.server'
    description = _('Setup the calibre Content Server which will '
            'give you access to your calibre library from anywhere, '
            'on any device, over the internet')

class MetadataSources(PreferencesPlugin):
    name = 'Metadata download'
    icon = I('metadata.png')
    gui_name = _('Metadata download')
    category = 'Sharing'
    gui_category = _('Sharing')
    category_order = 4
    name_order = 3
    config_widget = 'calibre.gui2.preferences.metadata_sources'
    description = _('Control how calibre downloads ebook metadata from the net')

class Plugins(PreferencesPlugin):
    name = 'Plugins'
    icon = I('plugins.png')
    gui_name = _('Plugins')
    category = 'Advanced'
    gui_category = _('Advanced')
    category_order = 5
    name_order = 1
    config_widget = 'calibre.gui2.preferences.plugins'
    description = _('Add/remove/customize various bits of calibre '
            'functionality')

class Tweaks(PreferencesPlugin):
    name = 'Tweaks'
    icon = I('drawer.png')
    gui_name = _('Tweaks')
    category = 'Advanced'
    gui_category = _('Advanced')
    category_order = 5
    name_order = 2
    config_widget = 'calibre.gui2.preferences.tweaks'
    description = _('Fine tune how calibre behaves in various contexts')

class Misc(PreferencesPlugin):
    name = 'Misc'
    icon = I('exec.png')
    gui_name = _('Miscellaneous')
    category = 'Advanced'
    gui_category = _('Advanced')
    category_order = 5
    name_order = 3
    config_widget = 'calibre.gui2.preferences.misc'
    description = _('Miscellaneous advanced configuration')

plugins += [LookAndFeel, Behavior, Columns, Toolbar, Search, InputOptions,
        CommonOptions, OutputOptions, Adding, Saving, Sending, Plugboard,
        Email, Server, Plugins, Tweaks, Misc, TemplateFunctions,
        MetadataSources]

#}}}

# Store plugins {{{
class StoreAmazonKindleStore(StoreBase):
    name = 'Amazon Kindle'
    description = u'Kindle books from Amazon.'
    actual_plugin = 'calibre.gui2.store.stores.amazon_plugin:AmazonKindleStore'

    headquarters = 'US'
    formats = ['KINDLE']
    affiliate = True

class StoreAmazonDEKindleStore(StoreBase):
    name = 'Amazon DE Kindle'
    author = 'Charles Haley'
    description = u'Kindle Bücher von Amazon.'
    actual_plugin = 'calibre.gui2.store.stores.amazon_de_plugin:AmazonDEKindleStore'

    headquarters = 'DE'
    formats = ['KINDLE']
    affiliate = True

class StoreAmazonUKKindleStore(StoreBase):
    name = 'Amazon UK Kindle'
    author = 'Charles Haley'
    description = u'Kindle books from Amazon\'s UK web site. Also, includes French language ebooks.'
    actual_plugin = 'calibre.gui2.store.stores.amazon_uk_plugin:AmazonUKKindleStore'

    headquarters = 'UK'
    formats = ['KINDLE']
    affiliate = True

class StoreArchiveOrgStore(StoreBase):
    name = 'Archive.org'
    description = u'An Internet library offering permanent access for researchers, historians, scholars, people with disabilities, and the general public to historical collections that exist in digital format.'
    actual_plugin = 'calibre.gui2.store.stores.archive_org_plugin:ArchiveOrgStore'

    drm_free_only = True
    headquarters = 'US'
    formats = ['DAISY', 'DJVU', 'EPUB', 'MOBI', 'PDF', 'TXT']

class StoreBaenWebScriptionStore(StoreBase):
    name = 'Baen WebScription'
    description = u'Sci-Fi & Fantasy brought to you by Jim Baen.'
    actual_plugin = 'calibre.gui2.store.stores.baen_webscription_plugin:BaenWebScriptionStore'

    drm_free_only = True
    headquarters = 'US'
    formats = ['EPUB', 'LIT', 'LRF', 'MOBI', 'RB', 'RTF', 'ZIP']

class StoreBNStore(StoreBase):
    name = 'Barnes and Noble'
    description = u'The world\'s largest book seller. As the ultimate destination for book lovers, Barnes & Noble.com offers an incredible array of content.'
    actual_plugin = 'calibre.gui2.store.stores.bn_plugin:BNStore'

    headquarters = 'US'
    formats = ['NOOK']
    affiliate = True

class StoreBeamEBooksDEStore(StoreBase):
    name = 'Beam EBooks DE'
    author = 'Charles Haley'
    description = u'Bei uns finden Sie: Tausende deutschsprachige eBooks; Alle eBooks ohne hartes DRM; PDF, ePub und Mobipocket Format; Sofortige Verfügbarkeit - 24 Stunden am Tag; Günstige Preise; eBooks für viele Lesegeräte, PC,Mac und Smartphones; Viele Gratis eBooks'
    actual_plugin = 'calibre.gui2.store.stores.beam_ebooks_de_plugin:BeamEBooksDEStore'

    drm_free_only = True
    headquarters = 'DE'
    formats = ['EPUB', 'MOBI', 'PDF']
    affiliate = True

class StoreBeWriteStore(StoreBase):
    name = 'BeWrite Books'
    description = u'Publishers of fine books. Highly selective and editorially driven. Does not offer: books for children or exclusively YA, erotica, swords-and-sorcery fantasy and space-opera-style science fiction. All other genres are represented.'
    actual_plugin = 'calibre.gui2.store.stores.bewrite_plugin:BeWriteStore'

    drm_free_only = True
    headquarters = 'US'
    formats = ['EPUB', 'MOBI', 'PDF']

<<<<<<< HEAD
class StoreChitankaStore(StoreBase):
    name = u'Моята библиотека'
    author = 'Alex Stanev'
    description = u'Независим сайт за DRM свободна литература на български език'
    actual_plugin = 'calibre.gui2.store.stores.chitanka_plugin:ChitankaStore'

    drm_free_only = True
    headquarters = 'BG'
    formats = ['FB2', 'EPUB', 'TXT', 'SFB']
=======
class StoreBookotekaStore(StoreBase):
    name = 'Bookoteka'
    author = u'Tomasz Długosz'
    description = u'E-booki w Bookotece dostępne są w formacie EPUB oraz PDF. Publikacje sprzedawane w Bookotece są objęte prawami autorskimi. Zobowiązaliśmy się chronić te prawa, ale bez ograniczania dostępu do książki użytkownikowi, który nabył ją w legalny sposób. Dlatego też Bookoteka stosuje tak zwany „watermarking transakcyjny” czyli swego rodzaju znaki wodne.'
    actual_plugin = 'calibre.gui2.store.stores.bookoteka_plugin:BookotekaStore'

    drm_free_only = True
    headquarters = 'PL'
    formats = ['EPUB', 'PDF']
>>>>>>> 35e3b759

class StoreDieselEbooksStore(StoreBase):
    name = 'Diesel eBooks'
    description = u'Instant access to over 2.4 million titles from hundreds of publishers including Harlequin, HarperCollins, John Wiley & Sons, McGraw-Hill, Simon & Schuster and Random House.'
    actual_plugin = 'calibre.gui2.store.stores.diesel_ebooks_plugin:DieselEbooksStore'

    headquarters = 'US'
    formats = ['EPUB', 'PDF']
    affiliate = True

class StoreEbookNLStore(StoreBase):
    name = 'eBook.nl'
    description = u'De eBookwinkel van Nederland'
    actual_plugin = 'calibre.gui2.store.stores.ebook_nl_plugin:EBookNLStore'

    headquarters = 'NL'
    formats = ['EPUB', 'PDF']
    affiliate = True

class StoreEbookscomStore(StoreBase):
    name = 'eBooks.com'
    description = u'Sells books in multiple electronic formats in all categories. Technical infrastructure is cutting edge, robust and scalable, with servers in the US and Europe.'
    actual_plugin = 'calibre.gui2.store.stores.ebooks_com_plugin:EbookscomStore'

    headquarters = 'US'
    formats = ['EPUB', 'LIT', 'MOBI', 'PDF']
    affiliate = True

#class StoreEPubBuyDEStore(StoreBase):
#    name = 'EPUBBuy DE'
#    author = 'Charles Haley'
#    description = u'Bei EPUBBuy.com finden Sie ausschliesslich eBooks im weitverbreiteten EPUB-Format und ohne DRM. So haben Sie die freie Wahl, wo Sie Ihr eBook lesen: Tablet, eBook-Reader, Smartphone oder einfach auf Ihrem PC. So macht eBook-Lesen Spaß!'
#    actual_plugin = 'calibre.gui2.store.stores.epubbuy_de_plugin:EPubBuyDEStore'
#
#    drm_free_only = True
#    headquarters = 'DE'
#    formats = ['EPUB']
#    affiliate = True

class StoreEBookShoppeUKStore(StoreBase):
    name = 'ebookShoppe UK'
    author = u'Charles Haley'
    description = u'We made this website in an attempt to offer the widest range of UK eBooks possible across and as many formats as we could manage.'
    actual_plugin = 'calibre.gui2.store.stores.ebookshoppe_uk_plugin:EBookShoppeUKStore'

    headquarters = 'UK'
    formats = ['EPUB', 'PDF']
    affiliate = True

class StoreEHarlequinStore(StoreBase):
    name = 'eHarlequin'
    description = u'A global leader in series romance and one of the world\'s leading publishers of books for women. Offers women a broad range of reading from romance to bestseller fiction, from young adult novels to erotic literature, from nonfiction to fantasy, from African-American novels to inspirational romance, and more.'
    actual_plugin = 'calibre.gui2.store.stores.eharlequin_plugin:EHarlequinStore'

    headquarters = 'CA'
    formats = ['EPUB', 'PDF']
    affiliate = True

class StoreEpubBudStore(StoreBase):
    name = 'ePub Bud'
    description = 'Well, it\'s pretty much just "YouTube for Children\'s eBooks. A not-for-profit organization devoted to brining self published childrens books to the world.'
    actual_plugin = 'calibre.gui2.store.stores.epubbud_plugin:EpubBudStore'

    drm_free_only = True
    headquarters = 'US'
    formats = ['EPUB']

class StoreFeedbooksStore(StoreBase):
    name = 'Feedbooks'
    description = u'Feedbooks is a cloud publishing and distribution service, connected to a large ecosystem of reading systems and social networks. Provides a variety of genres from independent and classic books.'
    actual_plugin = 'calibre.gui2.store.stores.feedbooks_plugin:FeedbooksStore'

    headquarters = 'FR'
    formats = ['EPUB', 'MOBI', 'PDF']

class StoreFoylesUKStore(StoreBase):
    name = 'Foyles UK'
    author = 'Charles Haley'
    description = u'Foyles of London\'s ebook store. Provides extensive range covering all subjects.'
    actual_plugin = 'calibre.gui2.store.stores.foyles_uk_plugin:FoylesUKStore'

    headquarters = 'UK'
    formats = ['EPUB', 'PDF']
    affiliate = True

class StoreGandalfStore(StoreBase):
    name = 'Gandalf'
    author = u'Tomasz Długosz'
    description = u'Księgarnia internetowa Gandalf.'
    actual_plugin = 'calibre.gui2.store.stores.gandalf_plugin:GandalfStore'

    headquarters = 'PL'
    formats = ['EPUB', 'PDF']

class StoreGoogleBooksStore(StoreBase):
    name = 'Google Books'
    description = u'Google Books'
    actual_plugin = 'calibre.gui2.store.stores.google_books_plugin:GoogleBooksStore'

    headquarters = 'US'
    formats = ['EPUB', 'PDF', 'TXT']

class StoreGutenbergStore(StoreBase):
    name = 'Project Gutenberg'
    description = u'The first producer of free ebooks. Free in the United States because their copyright has expired. They may not be free of copyright in other countries. Readers outside of the United States must check the copyright laws of their countries before downloading or redistributing our ebooks.'
    actual_plugin = 'calibre.gui2.store.stores.gutenberg_plugin:GutenbergStore'

    drm_free_only = True
    headquarters = 'US'
    formats = ['EPUB', 'HTML', 'MOBI', 'PDB', 'TXT']

class StoreKoboStore(StoreBase):
    name = 'Kobo'
    description = u'With over 2.3 million eBooks to browse we have engaged readers in over 200 countries in Kobo eReading. Our eBook listings include New York Times Bestsellers, award winners, classics and more!'
    actual_plugin = 'calibre.gui2.store.stores.kobo_plugin:KoboStore'

    headquarters = 'CA'
    formats = ['EPUB']
    affiliate = True

class StoreLegimiStore(StoreBase):
    name = 'Legimi'
    author = u'Tomasz Długosz'
    description = u'Tanie oraz darmowe ebooki, egazety i blogi w formacie EPUB, wprost na Twój e-czytnik, iPhone, iPad, Android i komputer'
    actual_plugin = 'calibre.gui2.store.stores.legimi_plugin:LegimiStore'

    headquarters = 'PL'
    formats = ['EPUB']

class StoreLibreDEStore(StoreBase):
    name = 'Libri DE'
    author = 'Charles Haley'
    description = u'Sicher Bücher, Hörbücher und Downloads online bestellen.'
    actual_plugin = 'calibre.gui2.store.stores.libri_de_plugin:LibreDEStore'

    headquarters = 'DE'
    formats = ['EPUB', 'PDF']
    affiliate = True

class StoreManyBooksStore(StoreBase):
    name = 'ManyBooks'
    description = u'Public domain and creative commons works from many sources.'
    actual_plugin = 'calibre.gui2.store.stores.manybooks_plugin:ManyBooksStore'

    drm_free_only = True
    headquarters = 'US'
    formats = ['EPUB', 'FB2', 'JAR', 'LIT', 'LRF', 'MOBI', 'PDB', 'PDF', 'RB', 'RTF', 'TCR', 'TXT', 'ZIP']

class StoreMobileReadStore(StoreBase):
    name = 'MobileRead'
    description = u'Ebooks handcrafted with the utmost care.'
    actual_plugin = 'calibre.gui2.store.stores.mobileread.mobileread_plugin:MobileReadStore'

    drm_free_only = True
    headquarters = 'CH'
    formats = ['EPUB', 'IMP', 'LRF', 'LIT', 'MOBI', 'PDF']

class StoreNextoStore(StoreBase):
    name = 'Nexto'
    author = u'Tomasz Długosz'
    description = u'Największy w Polsce sklep internetowy z audiobookami mp3, ebookami pdf oraz prasą do pobrania on-line.'
    actual_plugin = 'calibre.gui2.store.stores.nexto_plugin:NextoStore'

    headquarters = 'PL'
    formats = ['EPUB', 'PDF']
    affiliate = True

class StoreOpenBooksStore(StoreBase):
    name = 'Open Books'
    description = u'Comprehensive listing of DRM free ebooks from a variety of sources provided by users of calibre.'
    actual_plugin = 'calibre.gui2.store.stores.open_books_plugin:OpenBooksStore'

    drm_free_only = True
    headquarters = 'US'

class StoreOReillyStore(StoreBase):
    name = 'OReilly'
    description = u'Programming and tech ebooks from OReilly.'
    actual_plugin = 'calibre.gui2.store.stores.oreilly_plugin:OReillyStore'

    drm_free_only = True
    headquarters = 'US'
    formats = ['APK', 'DAISY', 'EPUB', 'MOBI', 'PDF']

class StorePragmaticBookshelfStore(StoreBase):
    name = 'Pragmatic Bookshelf'
    description = u'The Pragmatic Bookshelf\'s collection of programming and tech books avaliable as ebooks.'
    actual_plugin = 'calibre.gui2.store.stores.pragmatic_bookshelf_plugin:PragmaticBookshelfStore'

    drm_free_only = True
    headquarters = 'US'
    formats = ['EPUB', 'MOBI', 'PDF']

class StoreSmashwordsStore(StoreBase):
    name = 'Smashwords'
    description = u'An ebook publishing and distribution platform for ebook authors, publishers and readers. Covers many genres and formats.'
    actual_plugin = 'calibre.gui2.store.stores.smashwords_plugin:SmashwordsStore'

    drm_free_only = True
    headquarters = 'US'
    formats = ['EPUB', 'HTML', 'LRF', 'MOBI', 'PDB', 'RTF', 'TXT']
    affiliate = True

class StoreVirtualoStore(StoreBase):
    name = 'Virtualo'
    author = u'Tomasz Długosz'
    description = u'Księgarnia internetowa, która oferuje bezpieczny i szeroki dostęp do książek w formie cyfrowej.'
    actual_plugin = 'calibre.gui2.store.stores.virtualo_plugin:VirtualoStore'

    headquarters = 'PL'
    formats = ['EPUB', 'PDF']

class StoreWaterstonesUKStore(StoreBase):
    name = 'Waterstones UK'
    author = 'Charles Haley'
    description = u'Waterstone\'s mission is to be the leading Bookseller on the High Street and online providing customers the widest choice, great value and expert advice from a team passionate about Bookselling.'
    actual_plugin = 'calibre.gui2.store.stores.waterstones_uk_plugin:WaterstonesUKStore'

    headquarters = 'UK'
    formats = ['EPUB', 'PDF']

class StoreWeightlessBooksStore(StoreBase):
    name = 'Weightless Books'
    description = u'An independent DRM-free ebooksite devoted to ebooks of all sorts.'
    actual_plugin = 'calibre.gui2.store.stores.weightless_books_plugin:WeightlessBooksStore'

    drm_free_only = True
    headquarters = 'US'
    formats = ['EPUB', 'HTML', 'LIT', 'MOBI', 'PDF']

class StoreWHSmithUKStore(StoreBase):
    name = 'WH Smith UK'
    author = 'Charles Haley'
    description = u"Shop for savings on Books, discounted Magazine subscriptions and great prices on Stationery, Toys & Games"
    actual_plugin = 'calibre.gui2.store.stores.whsmith_uk_plugin:WHSmithUKStore'

    headquarters = 'UK'
    formats = ['EPUB', 'PDF']

class StoreWizardsTowerBooksStore(StoreBase):
    name = 'Wizards Tower Books'
    description = u'A science fiction and fantasy publisher. Concentrates mainly on making out-of-print works available once more as e-books, and helping other small presses exploit the e-book market. Also publishes a small number of limited-print-run anthologies with a view to encouraging diversity in the science fiction and fantasy field.'
    actual_plugin = 'calibre.gui2.store.stores.wizards_tower_books_plugin:WizardsTowerBooksStore'

    drm_free_only = True
    headquarters = 'UK'
    formats = ['EPUB', 'MOBI']

class StoreWoblinkStore(StoreBase):
    name = 'Woblink'
    author = u'Tomasz Długosz'
    description = u'Czytanie zdarza się wszędzie!'
    actual_plugin = 'calibre.gui2.store.stores.woblink_plugin:WoblinkStore'

    headquarters = 'PL'
    formats = ['EPUB']

class StoreZixoStore(StoreBase):
    name = 'Zixo'
    author = u'Tomasz Długosz'
    description = u'Księgarnia z ebookami oraz książkami audio. Aby otwierać książki w formacie Zixo należy zainstalować program dostępny na stronie księgarni. Umożliwia on m.in. dodawanie zakładek i dostosowywanie rozmiaru czcionki.'
    actual_plugin = 'calibre.gui2.store.stores.zixo_plugin:ZixoStore'

    headquarters = 'PL'
    formats = ['PDF, ZIXO']

plugins += [
    StoreArchiveOrgStore,
    StoreAmazonKindleStore,
    StoreAmazonDEKindleStore,
    StoreAmazonUKKindleStore,
    StoreBaenWebScriptionStore,
    StoreBNStore,
    StoreBeamEBooksDEStore,
    StoreBeWriteStore,
<<<<<<< HEAD
    StoreChitankaStore,
=======
    StoreBookotekaStore,
>>>>>>> 35e3b759
    StoreDieselEbooksStore,
    StoreEbookNLStore,
    StoreEbookscomStore,
    StoreEBookShoppeUKStore,
#    StoreEPubBuyDEStore,
    StoreEHarlequinStore,
    StoreEpubBudStore,
    StoreFeedbooksStore,
    StoreFoylesUKStore,
    StoreGandalfStore,
    StoreGoogleBooksStore,
    StoreGutenbergStore,
    StoreKoboStore,
    StoreLegimiStore,
    StoreLibreDEStore,
    StoreManyBooksStore,
    StoreMobileReadStore,
    StoreNextoStore,
    StoreOpenBooksStore,
    StoreOReillyStore,
    StorePragmaticBookshelfStore,
    StoreSmashwordsStore,
    StoreVirtualoStore,
    StoreWaterstonesUKStore,
    StoreWeightlessBooksStore,
    StoreWHSmithUKStore,
    StoreWizardsTowerBooksStore,
    StoreWoblinkStore,
    StoreZixoStore
]

# }}}<|MERGE_RESOLUTION|>--- conflicted
+++ resolved
@@ -1181,7 +1181,16 @@
     headquarters = 'US'
     formats = ['EPUB', 'MOBI', 'PDF']
 
-<<<<<<< HEAD
+class StoreBookotekaStore(StoreBase):
+    name = 'Bookoteka'
+    author = u'Tomasz Długosz'
+    description = u'E-booki w Bookotece dostępne są w formacie EPUB oraz PDF. Publikacje sprzedawane w Bookotece są objęte prawami autorskimi. Zobowiązaliśmy się chronić te prawa, ale bez ograniczania dostępu do książki użytkownikowi, który nabył ją w legalny sposób. Dlatego też Bookoteka stosuje tak zwany „watermarking transakcyjny” czyli swego rodzaju znaki wodne.'
+    actual_plugin = 'calibre.gui2.store.stores.bookoteka_plugin:BookotekaStore'
+
+    drm_free_only = True
+    headquarters = 'PL'
+    formats = ['EPUB', 'PDF']
+
 class StoreChitankaStore(StoreBase):
     name = u'Моята библиотека'
     author = 'Alex Stanev'
@@ -1191,17 +1200,6 @@
     drm_free_only = True
     headquarters = 'BG'
     formats = ['FB2', 'EPUB', 'TXT', 'SFB']
-=======
-class StoreBookotekaStore(StoreBase):
-    name = 'Bookoteka'
-    author = u'Tomasz Długosz'
-    description = u'E-booki w Bookotece dostępne są w formacie EPUB oraz PDF. Publikacje sprzedawane w Bookotece są objęte prawami autorskimi. Zobowiązaliśmy się chronić te prawa, ale bez ograniczania dostępu do książki użytkownikowi, który nabył ją w legalny sposób. Dlatego też Bookoteka stosuje tak zwany „watermarking transakcyjny” czyli swego rodzaju znaki wodne.'
-    actual_plugin = 'calibre.gui2.store.stores.bookoteka_plugin:BookotekaStore'
-
-    drm_free_only = True
-    headquarters = 'PL'
-    formats = ['EPUB', 'PDF']
->>>>>>> 35e3b759
 
 class StoreDieselEbooksStore(StoreBase):
     name = 'Diesel eBooks'
@@ -1477,11 +1475,8 @@
     StoreBNStore,
     StoreBeamEBooksDEStore,
     StoreBeWriteStore,
-<<<<<<< HEAD
+    StoreBookotekaStore,
     StoreChitankaStore,
-=======
-    StoreBookotekaStore,
->>>>>>> 35e3b759
     StoreDieselEbooksStore,
     StoreEbookNLStore,
     StoreEbookscomStore,
