--- conflicted
+++ resolved
@@ -1200,6 +1200,17 @@
     headquarters = 'US'
     formats = ['EPUB', 'LIT', 'MOBI', 'PDF']
 
+class StoreEBookShoppeUKStore(StoreBase):
+    name = 'ebookShoppe UK'
+    author = u'Charles Haley'
+    description = u'We made this website in an attempt to offer the widest range of UK eBooks possible across and as many formats as we could manage.'
+    actual_plugin = 'calibre.gui2.store.ebookshoppe_uk_plugin:EBookShoppeUKStore'
+
+    drm_free_only = False
+    headquarters = 'UK'
+    formats = ['EPUB', 'PDF']
+    affiliate = True
+
 class StoreEPubBuyDEStore(StoreBase):
     name = 'EPUBBuy DE'
     author = 'Charles Haley'
@@ -1360,6 +1371,16 @@
     headquarters = 'PL'
     formats = ['EPUB', 'PDF']
 
+class StoreWaterstonesUKStore(StoreBase):
+    name = 'Waterstones UK'
+    author = 'Charles Haley'
+    description = u'Waterstone\'s mission is to be the leading Bookseller on the High Street and online providing customers the widest choice, great value and expert advice from a team passionate about Bookselling.'
+    actual_plugin = 'calibre.gui2.store.waterstones_uk_plugin:WaterstonesUKStore'
+
+    drm_free_only = False
+    headquarters = 'UK'
+    formats = ['EPUB', 'PDF']
+
 class StoreWeightlessBooksStore(StoreBase):
     name = 'Weightless Books'
     description = u'An independent DRM-free ebooksite devoted to ebooks of all sorts.'
@@ -1387,17 +1408,6 @@
     drm_free_only = False
     headquarters = 'PL'
     formats = ['EPUB']
-
-class StoreEBookShoppeUKStore(StoreBase):
-    name = 'ebookShoppe UK'
-    author = u'Charles Haley'
-    description = u'We made this website in an attempt to offer the widest range of UK eBooks possible across and as many formats as we could manage.'
-    actual_plugin = 'calibre.gui2.store.ebookshoppe_uk_plugin:EBookShoppeUKStore'
-
-    drm_free_only = False
-    headquarters = 'UK'
-    formats = ['EPUB', 'PDF']
-    affiliate = True
 
 plugins += [
     StoreArchiveOrgStore,
@@ -1410,7 +1420,7 @@
     StoreBeWriteStore,
     StoreDieselEbooksStore,
     StoreEbookscomStore,
-    StoreEBookShoppeUKStore,
+    #StoreEBookShoppeUKStore,
     StoreEPubBuyDEStore,
     StoreEHarlequinStore,
     StoreFeedbooksStore,
@@ -1428,10 +1438,7 @@
     StorePragmaticBookshelfStore,
     StoreSmashwordsStore,
     StoreVirtualoStore,
-<<<<<<< HEAD
-=======
     StoreWaterstonesUKStore,
->>>>>>> 07716ef8
     StoreWeightlessBooksStore,
     StoreWizardsTowerBooksStore,
     StoreWoblinkStore
