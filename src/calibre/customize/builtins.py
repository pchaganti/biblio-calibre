import os.path
__license__   = 'GPL v3'
__copyright__ = '2008, Kovid Goyal <kovid at kovidgoyal.net>'

import textwrap, os, glob, functools, re
from calibre import guess_type
from calibre.customize import FileTypePlugin, MetadataReaderPlugin, \
    MetadataWriterPlugin, PreferencesPlugin, InterfaceActionBase
from calibre.constants import numeric_version
from calibre.ebooks.metadata.archive import ArchiveExtract, get_cbz_metadata
<<<<<<< HEAD
=======
from calibre.ebooks.metadata.opf2 import metadata_to_opf
>>>>>>> 2b401690
from calibre.ebooks.oeb.base import OEB_IMAGES

# To archive plugins {{{
class HTML2ZIP(FileTypePlugin):
    name = 'HTML to ZIP'
    author = 'Kovid Goyal'
    description = textwrap.dedent(_('''\
Follow all local links in an HTML file and create a ZIP \
file containing all linked files. This plugin is run \
every time you add an HTML file to the library.\
'''))
    version = numeric_version
    file_types = set(['html', 'htm', 'xhtml', 'xhtm', 'shtm', 'shtml'])
    supported_platforms = ['windows', 'osx', 'linux']
    on_import = True

    def run(self, htmlfile):
        from calibre.ptempfile import TemporaryDirectory
        from calibre.gui2.convert.gui_conversion import gui_convert
        from calibre.customize.conversion import OptionRecommendation
        from calibre.ebooks.epub import initialize_container

        with TemporaryDirectory('_plugin_html2zip') as tdir:
            recs =[('debug_pipeline', tdir, OptionRecommendation.HIGH)]
            recs.append(['keep_ligatures', True, OptionRecommendation.HIGH])
            if self.site_customization and self.site_customization.strip():
                recs.append(['input_encoding', self.site_customization.strip(),
                    OptionRecommendation.HIGH])
            gui_convert(htmlfile, tdir, recs, abort_after_input_dump=True)
            of = self.temporary_file('_plugin_html2zip.zip')
            tdir = os.path.join(tdir, 'input')
            opf = glob.glob(os.path.join(tdir, '*.opf'))[0]
            ncx = glob.glob(os.path.join(tdir, '*.ncx'))
            if ncx:
                os.remove(ncx[0])
            epub = initialize_container(of.name, os.path.basename(opf))
            epub.add_dir(tdir)
            epub.close()

        return of.name

    def customization_help(self, gui=False):
        return _('Character encoding for the input HTML files. Common choices '
        'include: cp1252, latin1, iso-8859-1 and utf-8.')


class PML2PMLZ(FileTypePlugin):
    name = 'PML to PMLZ'
    author = 'John Schember'
    description = _('Create a PMLZ archive containing the PML file '
        'and all images in the directory pmlname_img or images. '
        'This plugin is run every time you add '
        'a PML file to the library.')
    version = numeric_version
    file_types = set(['pml'])
    supported_platforms = ['windows', 'osx', 'linux']
    on_import = True

    def run(self, pmlfile):
        import zipfile

        of = self.temporary_file('_plugin_pml2pmlz.pmlz')
        pmlz = zipfile.ZipFile(of.name, 'w')
        pmlz.write(pmlfile, os.path.basename(pmlfile), zipfile.ZIP_DEFLATED)

        pml_img = os.path.splitext(pmlfile)[0] + '_img'
        i_img = os.path.join(os.path.dirname(pmlfile),'images')
        img_dir = pml_img if os.path.isdir(pml_img) else i_img if \
            os.path.isdir(i_img) else ''
        if img_dir:
            for image in glob.glob(os.path.join(img_dir, '*.png')):
                pmlz.write(image, os.path.join('images', (os.path.basename(image))))
        pmlz.close()

        return of.name

class TXT2TXTZ(FileTypePlugin):
    name = 'TXT to TXTZ'
    author = 'John Schember'
    description = _('Create a TXTZ archive when a TXT file is imported '
        'containing Markdown or Textile references to images. The referenced '
        'images as well as the TXT file are added to the archive.')
    version = numeric_version
    file_types = set(['txt'])
    supported_platforms = ['windows', 'osx', 'linux']
    on_import = True
<<<<<<< HEAD
    
    def _get_image_references(self, txt, base_dir):
        images = []
        
=======

    def _get_image_references(self, txt, base_dir):
        images = []

>>>>>>> 2b401690
        # Textile
        for m in re.finditer(ur'(?mu)(?:[\[{])?\!(?:\. )?(?P<path>[^\s(!]+)\s?(?:\(([^\)]+)\))?\!(?::(\S+))?(?:[\]}]|(?=\s|$))', txt):
            path = m.group('path')
            if path and not os.path.isabs(path) and guess_type(path)[0] in OEB_IMAGES and os.path.exists(os.path.join(base_dir, path)):
                images.append(path)
<<<<<<< HEAD
                
        # Markdown inline        
=======

        # Markdown inline
>>>>>>> 2b401690
        for m in re.finditer(ur'(?mu)\!\[([^\]\[]*(\[[^\]\[]*(\[[^\]\[]*(\[[^\]\[]*(\[[^\]\[]*(\[[^\]\[]*(\[[^\]\[]*\])*[^\]\[]*\])*[^\]\[]*\])*[^\]\[]*\])*[^\]\[]*\])*[^\]\[]*\])*[^\]\[]*)\]\s*\((?P<path>[^\)]*)\)', txt):
            path = m.group('path')
            if path and not os.path.isabs(path) and guess_type(path)[0] in OEB_IMAGES and os.path.exists(os.path.join(base_dir, path)):
                images.append(path)
<<<<<<< HEAD
        
=======

>>>>>>> 2b401690
        # Markdown reference
        refs = {}
        for m in re.finditer(ur'(?mu)^(\ ?\ ?\ ?)\[(?P<id>[^\]]*)\]:\s*(?P<path>[^\s]*)$', txt):
            if m.group('id') and m.group('path'):
                refs[m.group('id')] = m.group('path')
        for m in re.finditer(ur'(?mu)\!\[([^\]\[]*(\[[^\]\[]*(\[[^\]\[]*(\[[^\]\[]*(\[[^\]\[]*(\[[^\]\[]*(\[[^\]\[]*\])*[^\]\[]*\])*[^\]\[]*\])*[^\]\[]*\])*[^\]\[]*\])*[^\]\[]*\])*[^\]\[]*)\]\s*\[(?P<id>[^\]]*)\]', txt):
            path = refs.get(m.group('id'), None)
            if path and not os.path.isabs(path) and guess_type(path)[0] in OEB_IMAGES and os.path.exists(os.path.join(base_dir, path)):
                images.append(path)

        # Remove duplicates
        return list(set(images))
<<<<<<< HEAD
    
=======

>>>>>>> 2b401690
    def run(self, path_to_ebook):
        with open(path_to_ebook, 'rb') as ebf:
            txt = ebf.read()
        base_dir = os.path.dirname(path_to_ebook)
        images = self._get_image_references(txt, base_dir)
<<<<<<< HEAD
        
=======

>>>>>>> 2b401690
        if images:
            # Create TXTZ and put file plus images inside of it.
            import zipfile
            of = self.temporary_file('_plugin_txt2txtz.txtz')
            txtz = zipfile.ZipFile(of.name, 'w')
<<<<<<< HEAD
            txtz.write(path_to_ebook, os.path.basename(path_to_ebook), zipfile.ZIP_DEFLATED)
=======
            # Add selected TXT file to archive.
            txtz.write(path_to_ebook, os.path.basename(path_to_ebook), zipfile.ZIP_DEFLATED)
            # metadata.opf
            if os.path.exists(os.path.join(base_dir, 'metadata.opf')):
                txtz.write(os.path.join(base_dir, 'metadata.opf'), 'metadata.opf', zipfile.ZIP_DEFLATED)
            else:
                from calibre.ebooks.metadata.txt import get_metadata
                with open(path_to_ebook, 'rb') as ebf:
                    mi = get_metadata(ebf)
                opf = metadata_to_opf(mi)
                txtz.writestr('metadata.opf', opf, zipfile.ZIP_DEFLATED)
            # images
>>>>>>> 2b401690
            for image in images:
                txtz.write(os.path.join(base_dir, image), image)
            txtz.close()

            return of.name
        else:
            # No images so just import the TXT file.
            return path_to_ebook

# }}}

# Metadata reader plugins {{{
class ComicMetadataReader(MetadataReaderPlugin):

    name = 'Read comic metadata'
    file_types = set(['cbr', 'cbz'])
    description = _('Extract cover from comic files')

    def get_metadata(self, stream, ftype):
        if ftype == 'cbr':
            from calibre.libunrar import extract_first_alphabetically as extract_first
            extract_first
        else:
            from calibre.libunzip import extract_member
            extract_first = functools.partial(extract_member,
                    sort_alphabetically=True)
        from calibre.ebooks.metadata import MetaInformation
        ret = extract_first(stream)
        mi = MetaInformation(None, None)
        stream.seek(0)
        if ftype == 'cbz':
            try:
                mi.smart_update(get_cbz_metadata(stream))
            except:
                pass
        if ret is not None:
            path, data = ret
            ext = os.path.splitext(path)[1][1:]
            mi.cover_data = (ext.lower(), data)
        return mi

class CHMMetadataReader(MetadataReaderPlugin):

    name        = 'Read CHM metadata'
    file_types  = set(['chm'])
    description = _('Read metadata from %s files') % 'CHM'

    def get_metadata(self, stream, ftype):
        from calibre.ebooks.chm.metadata import get_metadata
        return get_metadata(stream)


class EPUBMetadataReader(MetadataReaderPlugin):

    name        = 'Read EPUB metadata'
    file_types  = set(['epub'])
    description = _('Read metadata from %s files')%'EPUB'

    def get_metadata(self, stream, ftype):
        from calibre.ebooks.metadata.epub import get_metadata, get_quick_metadata
        if self.quick:
            return get_quick_metadata(stream)
        return get_metadata(stream)

class FB2MetadataReader(MetadataReaderPlugin):

    name        = 'Read FB2 metadata'
    file_types  = set(['fb2'])
    description = _('Read metadata from %s files')%'FB2'

    def get_metadata(self, stream, ftype):
        from calibre.ebooks.metadata.fb2 import get_metadata
        return get_metadata(stream)

class HTMLMetadataReader(MetadataReaderPlugin):

    name        = 'Read HTML metadata'
    file_types  = set(['html'])
    description = _('Read metadata from %s files')%'HTML'

    def get_metadata(self, stream, ftype):
        from calibre.ebooks.metadata.html import get_metadata
        return get_metadata(stream)

class IMPMetadataReader(MetadataReaderPlugin):

    name        = 'Read IMP metadata'
    file_types  = set(['imp'])
    description = _('Read metadata from %s files')%'IMP'
    author      = 'Ashish Kulkarni'

    def get_metadata(self, stream, ftype):
        from calibre.ebooks.metadata.imp import get_metadata
        return get_metadata(stream)

class LITMetadataReader(MetadataReaderPlugin):

    name        = 'Read LIT metadata'
    file_types  = set(['lit'])
    description = _('Read metadata from %s files')%'LIT'

    def get_metadata(self, stream, ftype):
        from calibre.ebooks.metadata.lit import get_metadata
        return get_metadata(stream)

class LRFMetadataReader(MetadataReaderPlugin):

    name        = 'Read LRF metadata'
    file_types  = set(['lrf'])
    description = _('Read metadata from %s files')%'LRF'

    def get_metadata(self, stream, ftype):
        from calibre.ebooks.lrf.meta import get_metadata
        return get_metadata(stream)

class LRXMetadataReader(MetadataReaderPlugin):

    name        = 'Read LRX metadata'
    file_types  = set(['lrx'])
    description = _('Read metadata from %s files')%'LRX'

    def get_metadata(self, stream, ftype):
        from calibre.ebooks.metadata.lrx import get_metadata
        return get_metadata(stream)

class MOBIMetadataReader(MetadataReaderPlugin):

    name        = 'Read MOBI metadata'
    file_types  = set(['mobi', 'prc', 'azw'])
    description = _('Read metadata from %s files')%'MOBI'

    def get_metadata(self, stream, ftype):
        from calibre.ebooks.mobi.reader import get_metadata
        return get_metadata(stream)

class ODTMetadataReader(MetadataReaderPlugin):

    name        = 'Read ODT metadata'
    file_types  = set(['odt'])
    description = _('Read metadata from %s files')%'ODT'

    def get_metadata(self, stream, ftype):
        from calibre.ebooks.metadata.odt import get_metadata
        return get_metadata(stream)

class OPFMetadataReader(MetadataReaderPlugin):

    name        = 'Read OPF metadata'
    file_types  = set(['opf'])
    description = _('Read metadata from %s files')%'OPF'

    def get_metadata(self, stream, ftype):
        from calibre.ebooks.metadata.opf2 import OPF
        return OPF(stream, os.getcwd()).to_book_metadata()

class PDBMetadataReader(MetadataReaderPlugin):

    name        = 'Read PDB metadata'
    file_types  = set(['pdb'])
    description = _('Read metadata from %s files') % 'PDB'
    author      = 'John Schember'

    def get_metadata(self, stream, ftype):
        from calibre.ebooks.metadata.pdb import get_metadata
        return get_metadata(stream)

class PDFMetadataReader(MetadataReaderPlugin):

    name        = 'Read PDF metadata'
    file_types  = set(['pdf'])
    description = _('Read metadata from %s files')%'PDF'

    def get_metadata(self, stream, ftype):
        from calibre.ebooks.metadata.pdf import get_metadata, get_quick_metadata
        if self.quick:
            return get_quick_metadata(stream)
        return get_metadata(stream)

class PMLMetadataReader(MetadataReaderPlugin):

    name        = 'Read PML metadata'
    file_types  = set(['pml', 'pmlz'])
    description = _('Read metadata from %s files') % 'PML'
    author      = 'John Schember'

    def get_metadata(self, stream, ftype):
        from calibre.ebooks.metadata.pml import get_metadata
        return get_metadata(stream)

class RARMetadataReader(MetadataReaderPlugin):

    name = 'Read RAR metadata'
    file_types = set(['rar'])
    description = _('Read metadata from ebooks in RAR archives')

    def get_metadata(self, stream, ftype):
        from calibre.ebooks.metadata.rar import get_metadata
        return get_metadata(stream)

class RBMetadataReader(MetadataReaderPlugin):

    name        = 'Read RB metadata'
    file_types  = set(['rb'])
    description = _('Read metadata from %s files')%'RB'
    author      = 'Ashish Kulkarni'

    def get_metadata(self, stream, ftype):
        from calibre.ebooks.metadata.rb import get_metadata
        return get_metadata(stream)

class RTFMetadataReader(MetadataReaderPlugin):

    name        = 'Read RTF metadata'
    file_types  = set(['rtf'])
    description = _('Read metadata from %s files')%'RTF'

    def get_metadata(self, stream, ftype):
        from calibre.ebooks.metadata.rtf import get_metadata
        return get_metadata(stream)

class SNBMetadataReader(MetadataReaderPlugin):

    name        = 'Read SNB metadata'
    file_types  = set(['snb'])
    description = _('Read metadata from %s files') % 'SNB'
    author      = 'Li Fanxi'

    def get_metadata(self, stream, ftype):
        from calibre.ebooks.metadata.snb import get_metadata
        return get_metadata(stream)

class TOPAZMetadataReader(MetadataReaderPlugin):

    name        = 'Read Topaz metadata'
    file_types  = set(['tpz', 'azw1'])
    description = _('Read metadata from %s files')%'MOBI'

    def get_metadata(self, stream, ftype):
        from calibre.ebooks.metadata.topaz import get_metadata
        return get_metadata(stream)

class TXTMetadataReader(MetadataReaderPlugin):

    name        = 'Read TXT metadata'
    file_types  = set(['txt'])
    description = _('Read metadata from %s files') % 'TXT'
    author      = 'John Schember'

    def get_metadata(self, stream, ftype):
        from calibre.ebooks.metadata.txt import get_metadata
        return get_metadata(stream)

class TXTZMetadataReader(MetadataReaderPlugin):

    name        = 'Read TXTZ metadata'
    file_types  = set(['txtz'])
    description = _('Read metadata from %s files') % 'TXTZ'
    author      = 'John Schember'

    def get_metadata(self, stream, ftype):
        from calibre.ebooks.metadata.txtz import get_metadata
        return get_metadata(stream)

class ZipMetadataReader(MetadataReaderPlugin):

    name = 'Read ZIP metadata'
    file_types = set(['zip', 'oebzip'])
    description = _('Read metadata from ebooks in ZIP archives')

    def get_metadata(self, stream, ftype):
        from calibre.ebooks.metadata.zip import get_metadata
        return get_metadata(stream)
# }}}

# Metadata writer plugins {{{

class EPUBMetadataWriter(MetadataWriterPlugin):

    name = 'Set EPUB metadata'
    file_types = set(['epub'])
    description = _('Set metadata in %s files')%'EPUB'

    def set_metadata(self, stream, mi, type):
        from calibre.ebooks.metadata.epub import set_metadata
        set_metadata(stream, mi, apply_null=self.apply_null)

class LRFMetadataWriter(MetadataWriterPlugin):

    name = 'Set LRF metadata'
    file_types = set(['lrf'])
    description = _('Set metadata in %s files')%'LRF'

    def set_metadata(self, stream, mi, type):
        from calibre.ebooks.lrf.meta import set_metadata
        set_metadata(stream, mi)

class MOBIMetadataWriter(MetadataWriterPlugin):

    name        = 'Set MOBI metadata'
    file_types  = set(['mobi', 'prc', 'azw'])
    description = _('Set metadata in %s files')%'MOBI'
    author      = 'Marshall T. Vandegrift'

    def set_metadata(self, stream, mi, type):
        from calibre.ebooks.metadata.mobi import set_metadata
        set_metadata(stream, mi)

class PDBMetadataWriter(MetadataWriterPlugin):

    name        = 'Set PDB metadata'
    file_types  = set(['pdb'])
    description = _('Set metadata from %s files') % 'PDB'
    author      = 'John Schember'

    def set_metadata(self, stream, mi, type):
        from calibre.ebooks.metadata.pdb import set_metadata
        set_metadata(stream, mi)

class PDFMetadataWriter(MetadataWriterPlugin):

    name        = 'Set PDF metadata'
    file_types  = set(['pdf'])
    description = _('Set metadata in %s files') % 'PDF'
    author      = 'Kovid Goyal'

    def set_metadata(self, stream, mi, type):
        from calibre.ebooks.metadata.pdf import set_metadata
        set_metadata(stream, mi)

class RTFMetadataWriter(MetadataWriterPlugin):

    name = 'Set RTF metadata'
    file_types = set(['rtf'])
    description = _('Set metadata in %s files')%'RTF'

    def set_metadata(self, stream, mi, type):
        from calibre.ebooks.metadata.rtf import set_metadata
        set_metadata(stream, mi)

class TOPAZMetadataWriter(MetadataWriterPlugin):

    name        = 'Set TOPAZ metadata'
    file_types  = set(['tpz', 'azw1'])
    description = _('Set metadata in %s files')%'TOPAZ'
    author      = 'Greg Riker'

    def set_metadata(self, stream, mi, type):
        from calibre.ebooks.metadata.topaz import set_metadata
        set_metadata(stream, mi)

class TXTZMetadataWriter(MetadataWriterPlugin):

    name        = 'Set TXTZ metadata'
    file_types  = set(['txtz'])
    description = _('Set metadata from %s files') % 'TXTZ'
    author      = 'John Schember'

    def set_metadata(self, stream, mi, type):
        from calibre.ebooks.metadata.txtz import set_metadata
        set_metadata(stream, mi)

# }}}

from calibre.ebooks.comic.input import ComicInput
from calibre.ebooks.epub.input import EPUBInput
from calibre.ebooks.fb2.input import FB2Input
from calibre.ebooks.html.input import HTMLInput
from calibre.ebooks.lit.input import LITInput
from calibre.ebooks.mobi.input import MOBIInput
from calibre.ebooks.odt.input import ODTInput
from calibre.ebooks.pdb.input import PDBInput
from calibre.ebooks.pdf.input import PDFInput
from calibre.ebooks.pml.input import PMLInput
from calibre.ebooks.rb.input import RBInput
from calibre.web.feeds.input import RecipeInput
from calibre.ebooks.rtf.input import RTFInput
from calibre.ebooks.tcr.input import TCRInput
from calibre.ebooks.txt.input import TXTInput
from calibre.ebooks.lrf.input import LRFInput
from calibre.ebooks.chm.input import CHMInput
from calibre.ebooks.snb.input import SNBInput

from calibre.ebooks.epub.output import EPUBOutput
from calibre.ebooks.fb2.output import FB2Output
from calibre.ebooks.lit.output import LITOutput
from calibre.ebooks.lrf.output import LRFOutput
from calibre.ebooks.mobi.output import MOBIOutput
from calibre.ebooks.oeb.output import OEBOutput
from calibre.ebooks.pdb.output import PDBOutput
from calibre.ebooks.pdf.output import PDFOutput
from calibre.ebooks.pml.output import PMLOutput
from calibre.ebooks.rb.output import RBOutput
from calibre.ebooks.rtf.output import RTFOutput
from calibre.ebooks.tcr.output import TCROutput
from calibre.ebooks.txt.output import TXTOutput
from calibre.ebooks.txt.output import TXTZOutput
from calibre.ebooks.html.output import HTMLOutput
from calibre.ebooks.snb.output import SNBOutput

from calibre.customize.profiles import input_profiles, output_profiles

from calibre.devices.apple.driver import ITUNES
from calibre.devices.hanlin.driver import HANLINV3, HANLINV5, BOOX, SPECTRA
from calibre.devices.blackberry.driver import BLACKBERRY
from calibre.devices.cybook.driver import CYBOOK, ORIZON
from calibre.devices.eb600.driver import EB600, COOL_ER, SHINEBOOK, \
                POCKETBOOK360, GER2, ITALICA, ECLICTO, DBOOK, INVESBOOK, \
                BOOQ, ELONEX, POCKETBOOK301, MENTOR, POCKETBOOK602, \
                POCKETBOOK701
from calibre.devices.iliad.driver import ILIAD
from calibre.devices.irexdr.driver import IREXDR1000, IREXDR800
from calibre.devices.jetbook.driver import JETBOOK, MIBUK, JETBOOK_MINI
from calibre.devices.kindle.driver import KINDLE, KINDLE2, KINDLE_DX
from calibre.devices.nook.driver import NOOK, NOOK_COLOR
from calibre.devices.prs505.driver import PRS505
from calibre.devices.android.driver import ANDROID, S60
from calibre.devices.nokia.driver import N770, N810, E71X, E52
from calibre.devices.eslick.driver import ESLICK, EBK52
from calibre.devices.nuut2.driver import NUUT2
from calibre.devices.iriver.driver import IRIVER_STORY
from calibre.devices.binatone.driver import README
from calibre.devices.hanvon.driver import N516, EB511, ALEX, AZBOOKA, THEBOOK
from calibre.devices.edge.driver import EDGE
from calibre.devices.teclast.driver import TECLAST_K3, NEWSMY, IPAPYRUS, \
        SOVOS, PICO, SUNSTECH_EB700, ARCHOS7O, STASH
from calibre.devices.sne.driver import SNE
from calibre.devices.misc import PALMPRE, AVANT, SWEEX, PDNOVEL, KOGAN, \
        GEMEI, VELOCITYMICRO, PDNOVEL_KOBO, Q600, LUMIREAD, ALURATEK_COLOR, \
        TREKSTOR, EEEREADER, NEXTBOOK
from calibre.devices.folder_device.driver import FOLDER_DEVICE_FOR_CONFIG
from calibre.devices.kobo.driver import KOBO
from calibre.devices.bambook.driver import BAMBOOK

from calibre.ebooks.metadata.fetch import GoogleBooks, ISBNDB, Amazon, \
    KentDistrictLibrary
from calibre.ebooks.metadata.douban import DoubanBooks
from calibre.ebooks.metadata.nicebooks import NiceBooks, NiceBooksCovers
from calibre.ebooks.metadata.covers import OpenLibraryCovers, \
        AmazonCovers, DoubanCovers
from calibre.library.catalog import CSV_XML, EPUB_MOBI, BIBTEX
from calibre.ebooks.epub.fix.unmanifested import Unmanifested
from calibre.ebooks.epub.fix.epubcheck import Epubcheck

plugins = [HTML2ZIP, PML2PMLZ, TXT2TXTZ, ArchiveExtract, GoogleBooks, ISBNDB, Amazon,
        KentDistrictLibrary, DoubanBooks, NiceBooks, CSV_XML, EPUB_MOBI, BIBTEX, Unmanifested,
        Epubcheck, OpenLibraryCovers, AmazonCovers, DoubanCovers,
        NiceBooksCovers]
plugins += [
    ComicInput,
    EPUBInput,
    FB2Input,
    HTMLInput,
    LITInput,
    MOBIInput,
    ODTInput,
    PDBInput,
    PDFInput,
    PMLInput,
    RBInput,
    RecipeInput,
    RTFInput,
    TCRInput,
    TXTInput,
    LRFInput,
    CHMInput,
    SNBInput,
]
plugins += [
    EPUBOutput,
    FB2Output,
    LITOutput,
    LRFOutput,
    MOBIOutput,
    OEBOutput,
    PDBOutput,
    PDFOutput,
    PMLOutput,
    RBOutput,
    RTFOutput,
    TCROutput,
    TXTOutput,
    TXTZOutput,
    HTMLOutput,
    SNBOutput,
]
# Order here matters. The first matched device is the one used.
plugins += [
    HANLINV3,
    HANLINV5,
    BLACKBERRY,
    CYBOOK,
    ORIZON,
    ILIAD,
    IREXDR1000,
    IREXDR800,
    JETBOOK,
    JETBOOK_MINI,
    MIBUK,
    SHINEBOOK,
    POCKETBOOK360, POCKETBOOK301, POCKETBOOK602, POCKETBOOK701,
    KINDLE,
    KINDLE2,
    KINDLE_DX,
    NOOK,
    NOOK_COLOR,
    PRS505,
    ANDROID,
    S60,
    N770,
    E71X,
    E52,
    N810,
    COOL_ER,
    ESLICK,
    EBK52,
    NUUT2,
    IRIVER_STORY,
    GER2,
    ITALICA,
    ECLICTO,
    DBOOK,
    INVESBOOK,
    BOOX,
    BOOQ,
    EB600,
    README,
    N516,
    THEBOOK,
    EB511,
    ELONEX,
    TECLAST_K3,
    NEWSMY,
    PICO, SUNSTECH_EB700, ARCHOS7O, SOVOS, STASH,
    IPAPYRUS,
    EDGE,
    SNE,
    ALEX,
    PALMPRE,
    KOBO,
    AZBOOKA,
    FOLDER_DEVICE_FOR_CONFIG,
    AVANT,
    MENTOR,
    SWEEX,
    Q600,
    KOGAN,
    PDNOVEL,
    SPECTRA,
    GEMEI,
    VELOCITYMICRO,
    PDNOVEL_KOBO,
    LUMIREAD,
    ALURATEK_COLOR,
    BAMBOOK,
    TREKSTOR,
    EEEREADER,
    NEXTBOOK,
    ITUNES,
]
plugins += [x for x in list(locals().values()) if isinstance(x, type) and \
                                        x.__name__.endswith('MetadataReader')]
plugins += [x for x in list(locals().values()) if isinstance(x, type) and \
                                        x.__name__.endswith('MetadataWriter')]
plugins += input_profiles + output_profiles

# Interface Actions {{{

class ActionAdd(InterfaceActionBase):
    name = 'Add Books'
    actual_plugin = 'calibre.gui2.actions.add:AddAction'

class ActionFetchAnnotations(InterfaceActionBase):
    name = 'Fetch Annotations'
    actual_plugin = 'calibre.gui2.actions.annotate:FetchAnnotationsAction'

class ActionGenerateCatalog(InterfaceActionBase):
    name = 'Generate Catalog'
    actual_plugin = 'calibre.gui2.actions.catalog:GenerateCatalogAction'

class ActionConvert(InterfaceActionBase):
    name = 'Convert Books'
    actual_plugin = 'calibre.gui2.actions.convert:ConvertAction'

class ActionDelete(InterfaceActionBase):
    name = 'Remove Books'
    actual_plugin = 'calibre.gui2.actions.delete:DeleteAction'

class ActionEditMetadata(InterfaceActionBase):
    name = 'Edit Metadata'
    actual_plugin = 'calibre.gui2.actions.edit_metadata:EditMetadataAction'

class ActionView(InterfaceActionBase):
    name = 'View'
    actual_plugin = 'calibre.gui2.actions.view:ViewAction'

class ActionFetchNews(InterfaceActionBase):
    name = 'Fetch News'
    actual_plugin = 'calibre.gui2.actions.fetch_news:FetchNewsAction'

class ActionSaveToDisk(InterfaceActionBase):
    name = 'Save To Disk'
    actual_plugin = 'calibre.gui2.actions.save_to_disk:SaveToDiskAction'

class ActionShowBookDetails(InterfaceActionBase):
    name = 'Show Book Details'
    actual_plugin = 'calibre.gui2.actions.show_book_details:ShowBookDetailsAction'

class ActionRestart(InterfaceActionBase):
    name = 'Restart'
    actual_plugin = 'calibre.gui2.actions.restart:RestartAction'

class ActionOpenFolder(InterfaceActionBase):
    name = 'Open Folder'
    actual_plugin = 'calibre.gui2.actions.open:OpenFolderAction'

class ActionSendToDevice(InterfaceActionBase):
    name = 'Send To Device'
    actual_plugin = 'calibre.gui2.actions.device:SendToDeviceAction'

class ActionConnectShare(InterfaceActionBase):
    name = 'Connect Share'
    actual_plugin = 'calibre.gui2.actions.device:ConnectShareAction'

class ActionHelp(InterfaceActionBase):
    name = 'Help'
    actual_plugin = 'calibre.gui2.actions.help:HelpAction'

class ActionPreferences(InterfaceActionBase):
    name = 'Preferences'
    actual_plugin = 'calibre.gui2.actions.preferences:PreferencesAction'

class ActionSimilarBooks(InterfaceActionBase):
    name = 'Similar Books'
    actual_plugin = 'calibre.gui2.actions.similar_books:SimilarBooksAction'

class ActionChooseLibrary(InterfaceActionBase):
    name = 'Choose Library'
    actual_plugin = 'calibre.gui2.actions.choose_library:ChooseLibraryAction'

class ActionAddToLibrary(InterfaceActionBase):
    name = 'Add To Library'
    actual_plugin = 'calibre.gui2.actions.add_to_library:AddToLibraryAction'

class ActionEditCollections(InterfaceActionBase):
    name = 'Edit Collections'
    actual_plugin = 'calibre.gui2.actions.edit_collections:EditCollectionsAction'

class ActionCopyToLibrary(InterfaceActionBase):
    name = 'Copy To Library'
    actual_plugin = 'calibre.gui2.actions.copy_to_library:CopyToLibraryAction'

class ActionTweakEpub(InterfaceActionBase):
    name = 'Tweak ePub'
    actual_plugin = 'calibre.gui2.actions.tweak_epub:TweakEpubAction'

class ActionNextMatch(InterfaceActionBase):
    name = 'Next Match'
    actual_plugin = 'calibre.gui2.actions.next_match:NextMatchAction'

plugins += [ActionAdd, ActionFetchAnnotations, ActionGenerateCatalog,
        ActionConvert, ActionDelete, ActionEditMetadata, ActionView,
        ActionFetchNews, ActionSaveToDisk, ActionShowBookDetails,
        ActionRestart, ActionOpenFolder, ActionConnectShare,
        ActionSendToDevice, ActionHelp, ActionPreferences, ActionSimilarBooks,
        ActionAddToLibrary, ActionEditCollections, ActionChooseLibrary,
        ActionCopyToLibrary, ActionTweakEpub, ActionNextMatch]

# }}}

# Preferences Plugins {{{

class LookAndFeel(PreferencesPlugin):
    name = 'Look & Feel'
    icon = I('lookfeel.png')
    gui_name = _('Look and Feel')
    category = 'Interface'
    gui_category = _('Interface')
    category_order = 1
    name_order = 1
    config_widget = 'calibre.gui2.preferences.look_feel'
    description = _('Adjust the look and feel of the calibre interface'
            ' to suit your tastes')

class Behavior(PreferencesPlugin):
    name = 'Behavior'
    icon = I('config.png')
    gui_name = _('Behavior')
    category = 'Interface'
    gui_category = _('Interface')
    category_order = 1
    name_order = 2
    config_widget = 'calibre.gui2.preferences.behavior'
    description = _('Change the way calibre behaves')

class Columns(PreferencesPlugin):
    name = 'Custom Columns'
    icon = I('column.png')
    gui_name = _('Add your own columns')
    category = 'Interface'
    gui_category = _('Interface')
    category_order = 1
    name_order = 3
    config_widget = 'calibre.gui2.preferences.columns'
    description = _('Add/remove your own columns to the calibre book list')

class Toolbar(PreferencesPlugin):
    name = 'Toolbar'
    icon = I('wizard.png')
    gui_name = _('Customize the toolbar')
    category = 'Interface'
    gui_category = _('Interface')
    category_order = 1
    name_order = 4
    config_widget = 'calibre.gui2.preferences.toolbar'
    description = _('Customize the toolbars and context menus, changing which'
            ' actions are available in each')

class Search(PreferencesPlugin):
    name = 'Search'
    icon = I('search.png')
    gui_name = _('Customize searching')
    category = 'Interface'
    gui_category = _('Interface')
    category_order = 1
    name_order = 5
    config_widget = 'calibre.gui2.preferences.search'
    description = _('Customize the way searching for books works in calibre')

class InputOptions(PreferencesPlugin):
    name = 'Input Options'
    icon = I('arrow-down.png')
    gui_name = _('Input Options')
    category = 'Conversion'
    gui_category = _('Conversion')
    category_order = 2
    name_order = 1
    config_widget = 'calibre.gui2.preferences.conversion:InputOptions'
    description = _('Set conversion options specific to each input format')

class CommonOptions(PreferencesPlugin):
    name = 'Common Options'
    icon = I('convert.png')
    gui_name = _('Common Options')
    category = 'Conversion'
    gui_category = _('Conversion')
    category_order = 2
    name_order = 2
    config_widget = 'calibre.gui2.preferences.conversion:CommonOptions'
    description = _('Set conversion options common to all formats')

class OutputOptions(PreferencesPlugin):
    name = 'Output Options'
    icon = I('arrow-up.png')
    gui_name = _('Output Options')
    category = 'Conversion'
    gui_category = _('Conversion')
    category_order = 2
    name_order = 3
    config_widget = 'calibre.gui2.preferences.conversion:OutputOptions'
    description = _('Set conversion options specific to each output format')

class Adding(PreferencesPlugin):
    name = 'Adding'
    icon = I('add_book.png')
    gui_name = _('Adding books')
    category = 'Import/Export'
    gui_category = _('Import/Export')
    category_order = 3
    name_order = 1
    config_widget = 'calibre.gui2.preferences.adding'
    description = _('Control how calibre reads metadata from files when '
            'adding books')

class Saving(PreferencesPlugin):
    name = 'Saving'
    icon = I('save.png')
    gui_name = _('Saving books to disk')
    category = 'Import/Export'
    gui_category = _('Import/Export')
    category_order = 3
    name_order = 2
    config_widget = 'calibre.gui2.preferences.saving'
    description = _('Control how calibre exports files from its database '
            'to disk when using Save to disk')

class Sending(PreferencesPlugin):
    name = 'Sending'
    icon = I('sync.png')
    gui_name = _('Sending books to devices')
    category = 'Import/Export'
    gui_category = _('Import/Export')
    category_order = 3
    name_order = 3
    config_widget = 'calibre.gui2.preferences.sending'
    description = _('Control how calibre transfers files to your '
            'ebook reader')

class Plugboard(PreferencesPlugin):
    name = 'Plugboard'
    icon = I('plugboard.png')
    gui_name = _('Metadata plugboards')
    category = 'Import/Export'
    gui_category = _('Import/Export')
    category_order = 3
    name_order = 4
    config_widget = 'calibre.gui2.preferences.plugboard'
    description = _('Change metadata fields before saving/sending')

class TemplateFunctions(PreferencesPlugin):
    name = 'TemplateFunctions'
    icon = I('template_funcs.png')
    gui_name = _('Template Functions')
    category = 'Advanced'
    gui_category = _('Advanced')
    category_order = 5
    name_order = 4
    config_widget = 'calibre.gui2.preferences.template_functions'
    description = _('Create your own template functions')

class Email(PreferencesPlugin):
    name = 'Email'
    icon = I('mail.png')
    gui_name = _('Sharing books by email')
    category = 'Sharing'
    gui_category = _('Sharing')
    category_order = 4
    name_order = 1
    config_widget = 'calibre.gui2.preferences.emailp'
    description = _('Setup sharing of books via email. Can be used '
            'for automatic sending of downloaded news to your devices')

class Server(PreferencesPlugin):
    name = 'Server'
    icon = I('network-server.png')
    gui_name = _('Sharing over the net')
    category = 'Sharing'
    gui_category = _('Sharing')
    category_order = 4
    name_order = 2
    config_widget = 'calibre.gui2.preferences.server'
    description = _('Setup the calibre Content Server which will '
            'give you access to your calibre library from anywhere, '
            'on any device, over the internet')

class Plugins(PreferencesPlugin):
    name = 'Plugins'
    icon = I('plugins.png')
    gui_name = _('Plugins')
    category = 'Advanced'
    gui_category = _('Advanced')
    category_order = 5
    name_order = 1
    config_widget = 'calibre.gui2.preferences.plugins'
    description = _('Add/remove/customize various bits of calibre '
            'functionality')

class Tweaks(PreferencesPlugin):
    name = 'Tweaks'
    icon = I('drawer.png')
    gui_name = _('Tweaks')
    category = 'Advanced'
    gui_category = _('Advanced')
    category_order = 5
    name_order = 2
    config_widget = 'calibre.gui2.preferences.tweaks'
    description = _('Fine tune how calibre behaves in various contexts')

class Misc(PreferencesPlugin):
    name = 'Misc'
    icon = I('exec.png')
    gui_name = _('Miscellaneous')
    category = 'Advanced'
    gui_category = _('Advanced')
    category_order = 5
    name_order = 3
    config_widget = 'calibre.gui2.preferences.misc'
    description = _('Miscellaneous advanced configuration')

plugins += [LookAndFeel, Behavior, Columns, Toolbar, Search, InputOptions,
        CommonOptions, OutputOptions, Adding, Saving, Sending, Plugboard,
        Email, Server, Plugins, Tweaks, Misc, TemplateFunctions]

#}}}

# New metadata download plugins {{{
from calibre.ebooks.metadata.sources.google import GoogleBooks

plugins += [GoogleBooks]

# }}}<|MERGE_RESOLUTION|>--- conflicted
+++ resolved
@@ -8,10 +8,7 @@
     MetadataWriterPlugin, PreferencesPlugin, InterfaceActionBase
 from calibre.constants import numeric_version
 from calibre.ebooks.metadata.archive import ArchiveExtract, get_cbz_metadata
-<<<<<<< HEAD
-=======
 from calibre.ebooks.metadata.opf2 import metadata_to_opf
->>>>>>> 2b401690
 from calibre.ebooks.oeb.base import OEB_IMAGES
 
 # To archive plugins {{{
@@ -98,38 +95,22 @@
     file_types = set(['txt'])
     supported_platforms = ['windows', 'osx', 'linux']
     on_import = True
-<<<<<<< HEAD
-    
+
     def _get_image_references(self, txt, base_dir):
         images = []
-        
-=======
-
-    def _get_image_references(self, txt, base_dir):
-        images = []
-
->>>>>>> 2b401690
+
         # Textile
         for m in re.finditer(ur'(?mu)(?:[\[{])?\!(?:\. )?(?P<path>[^\s(!]+)\s?(?:\(([^\)]+)\))?\!(?::(\S+))?(?:[\]}]|(?=\s|$))', txt):
             path = m.group('path')
             if path and not os.path.isabs(path) and guess_type(path)[0] in OEB_IMAGES and os.path.exists(os.path.join(base_dir, path)):
                 images.append(path)
-<<<<<<< HEAD
-                
-        # Markdown inline        
-=======
 
         # Markdown inline
->>>>>>> 2b401690
         for m in re.finditer(ur'(?mu)\!\[([^\]\[]*(\[[^\]\[]*(\[[^\]\[]*(\[[^\]\[]*(\[[^\]\[]*(\[[^\]\[]*(\[[^\]\[]*\])*[^\]\[]*\])*[^\]\[]*\])*[^\]\[]*\])*[^\]\[]*\])*[^\]\[]*\])*[^\]\[]*)\]\s*\((?P<path>[^\)]*)\)', txt):
             path = m.group('path')
             if path and not os.path.isabs(path) and guess_type(path)[0] in OEB_IMAGES and os.path.exists(os.path.join(base_dir, path)):
                 images.append(path)
-<<<<<<< HEAD
-        
-=======
-
->>>>>>> 2b401690
+
         # Markdown reference
         refs = {}
         for m in re.finditer(ur'(?mu)^(\ ?\ ?\ ?)\[(?P<id>[^\]]*)\]:\s*(?P<path>[^\s]*)$', txt):
@@ -142,29 +123,18 @@
 
         # Remove duplicates
         return list(set(images))
-<<<<<<< HEAD
-    
-=======
-
->>>>>>> 2b401690
+
     def run(self, path_to_ebook):
         with open(path_to_ebook, 'rb') as ebf:
             txt = ebf.read()
         base_dir = os.path.dirname(path_to_ebook)
         images = self._get_image_references(txt, base_dir)
-<<<<<<< HEAD
-        
-=======
-
->>>>>>> 2b401690
+
         if images:
             # Create TXTZ and put file plus images inside of it.
             import zipfile
             of = self.temporary_file('_plugin_txt2txtz.txtz')
             txtz = zipfile.ZipFile(of.name, 'w')
-<<<<<<< HEAD
-            txtz.write(path_to_ebook, os.path.basename(path_to_ebook), zipfile.ZIP_DEFLATED)
-=======
             # Add selected TXT file to archive.
             txtz.write(path_to_ebook, os.path.basename(path_to_ebook), zipfile.ZIP_DEFLATED)
             # metadata.opf
@@ -177,7 +147,6 @@
                 opf = metadata_to_opf(mi)
                 txtz.writestr('metadata.opf', opf, zipfile.ZIP_DEFLATED)
             # images
->>>>>>> 2b401690
             for image in images:
                 txtz.write(os.path.join(base_dir, image), image)
             txtz.close()
